import numpy as np
import scipy
from utils import tcolors, write_pickle, calculate_yll
import pandas as pd
import os
from datetime import datetime
from tqdm import tqdm
from collections import defaultdict
from functools import partial

class SimpleGeneticAlgorithm:
    def __init__(self, simulations, population_size, process, objective, min_generations, 
                random_individuals, expected_years_remaining, verbose, individuals_from_file=None):
        """initializes a simple genetic algorithm instance

        Args:
            simulations (int): number specifying number of simulations
            population_size (int): number of individuals to initialize population with
            process (MarkovDecisionProcess): a process to simulate fitness of individuals
            objective (str): choice of metric to evaluate fitness
            verbose (bool): specify whether or not to print
        """
        self.simulations = simulations
        self.process = process
        if individuals_from_file is None:
            self.population = Population(population_size, verbose, random_individuals)
            self.generation_count = 0 if individuals_from_file is None else individuals_from_file[0]
        else:
            self.population = Population(population_size, verbose, random_individuals, individuals_from_file[1])
            self.generation_count = individuals_from_file[0]
            Individual.GENERATION = individuals_from_file[0]
        self.final_scores = defaultdict(list)
        self.best_individual = None
        self.best_scores = np.inf
        self.generations_since_new_best = 0
        self.expected_years_remaining = expected_years_remaining
        self.objective = self._set_objective(objective)
        self.min_generations = min_generations
        self.number_of_runs = []
        self._generate_output_dirs()
        self.verbose = verbose

    def _set_objective(self, objective):
        return {"deaths": lambda process: np.sum(process.state.D),
                "weighted": lambda process: np.sum(process.state.total_infected)*0.01 + np.sum(process.state.D),
                "yll": lambda process: calculate_yll(self.expected_years_remaining, process.state.D.sum(axis=0))
                }[objective]

    def run(self):
        """ Function to evaluate current generation, create offsprings, evaluate offsprings, and generate new generations if not converged """
        while True:
            self.run_population()
            self.write_to_file()
            if self.check_convergence():
                break
            self.crossover(self.generation_count)
            self.mutation()
            self.repair_offsprings()
            self.run_population(offsprings=True)
            self.population.new_generation(self.generation_count)
            self.generation_count += 1

    def run_population(self, offsprings=False):
        """ For current population, simulate

        Args:
            offsprings (bool, optional): if population to be run is offsprings of a generation. Defaults to False.

        Returns:
            bool: True if the two best scores of the population also is significant best
        """
        if self.verbose: print(f"\n\n{tcolors.OKBLUE}Running{' offsprings of ' if offsprings else ' '}generation {self.generation_count}{tcolors.ENDC}")
        self.find_fitness(offsprings)
        count = 0
        significant_best = self.find_best_individual(offsprings)
        while not significant_best and count <= 2:
            if self.verbose: print("Running more simulations...")
            self.find_fitness(offsprings, from_start=False)
            significant_best = self.find_best_individual(offsprings)
            count += 1
        self.find_runs(count)

        if self.verbose:
            if significant_best:
                print(f"{tcolors.OKGREEN}Significant best {'offspring' if offsprings else 'individual'} found{tcolors.ENDC}")
                if offsprings:
                    print(f"Best offspring of generation {self.generation_count}: {self.population.offsprings[0]}")
                else:
                    print(f"Best individual of generation {self.generation_count}: {self.population.individuals[0]}")
            else:
                if offsprings:
                    print(f"{tcolors.FAIL}Significant best {'offspring' if offsprings else 'individual'} not found.{tcolors.ENDC}")
                    print(f"{tcolors.OKBLUE}{self.population.offsprings[0]} added to population.{tcolors.ENDC}")
                else:
                    print(f"{tcolors.FAIL}Significant best {'offspring' if offsprings else 'individual'} not found.{tcolors.ENDC}")

        return significant_best

    def check_convergence(self):
        """ Checks if the best individual of the current population is better than the previous best

        Returns:
            bool: True if new all-time best individual is found
        """
        if self.generation_count > self.min_generations:
            candidate = self.population.individuals[0]
            if self.best_individual is None:
                self.best_individual = candidate
                self.best_scores = self.final_scores[candidate.ID]
            else:
                if candidate == self.best_individual:
                    self.generations_since_new_best += 1
                    if self.generations_since_new_best > 2 and self.generation_count > 20:
                        print(f"{tcolors.OKGREEN}Converged. Best individual: {self.best_individual.ID}, score: {np.mean(self.best_scores)}{tcolors.ENDC}")
                        return True
                    return False
                if self.verbose: print(f"Testing best of generation {self.generation_count} against all-time high")
                self.population.offsprings = [candidate, self.best_individual]
                self.find_fitness(offsprings=True)
                new_best = self.find_best_individual(offsprings=True)
                count = 0
                while not new_best and count <= 5:
                    self.find_fitness(offsprings=True, from_start=False)
                    new_best = self.find_best_individual(offsprings=True)
                    count += 1
                if new_best:
                    self.best_individual = candidate
                    self.best_scores = self.final_scores[candidate.ID]
                    self.generations_since_new_best = 0
                else:
                    self.generations_since_new_best += 1
                    if self.generations_since_new_best > 2:
                        print(f"{tcolors.OKGREEN}Converged. Best individual: {self.best_individual.ID}, score: {np.mean(self.best_scores)}{tcolors.ENDC}")
                        return True
        return False

    def find_fitness(self, offsprings=False, from_start=True):
        """ Find estimated fitness of every individual through simulation of process

        Args:
            offsprings (bool, optional): if population to be run is offsprings of a generation. Defaults to False.
            from_start (bool, optional): if fitness is to be estimated from scratch. Defaults to True.
        """
        self.process.init()
        population = self.population.individuals if not offsprings else self.population.offsprings
        self.final_scores = defaultdict(list) if from_start else self.final_scores
        runs = self.simulations if from_start else int(self.simulations/2)
        seeds = [np.random.randint(0, 1e+6) for _ in range(runs)]
        for i, individual in enumerate(population):
            ordinal = lambda n: "%d%s" % (n,"tsnrhtdd"[(n//10%10!=1)*(n%10<4)*n%10::4])
            if self.verbose: print(f"\nFinding score for individual in {ordinal(i+1)} place: {individual.ID}")
            for j in tqdm(range(runs), ascii=True):
                np.random.seed(seeds[j])
                self.process.reset()
                self.process.run(weighted_policy_weights=individual.genes)
                for wave_state, count in self.process.state.strategy_count.items():
                    for wave_count, count in count.items():
                        individual.strategy_count[self.generation_count][wave_state][wave_count] += count
                score = self.objective(self.process)
                self.final_scores[individual.ID].append(score)
            mean_score = np.mean(self.final_scores[individual.ID])
            if self.verbose: print(f"Mean score: {mean_score:.2f}")
            individual.mean_score = mean_score

    def find_best_individual(self, offsprings=False):
        """ Loop through two most promising individuals to check for significance

        Args:
            offsprings (bool, optional): if population to be run is offsprings of a generation. Defaults to False.

        Returns:
            bool: True if both first and second best individuals passes t-test with significance
        """
        individuals = self.population.offsprings if offsprings else self.population.individuals
        if self.verbose: print(f"\nFinding best individual...")
        self.population.sort_by_mean(offsprings)
        range1, range2 = (1 if offsprings else 2, len(individuals))
        for i in range(range1): # test two best
            first = individuals[i]
            for j in range(i+1, range2):
                second = individuals[j]
                s1, s2 = self.final_scores[first.ID], self.final_scores[second.ID]
                if not self.t_test(s1, s2):
                    if self.verbose: print(f"{tcolors.WARNING}Significance not fulfilled between {first} and {second}.{tcolors.ENDC}")
                    return False
        return True

    def t_test(self, s1, s2, significance=0.1):
        """ Performs one-sided t-test to check to variables for significant difference

        Args:
            s1 (list): list of outcomes from simulations, from presumed best individual
            s2 (list): list of outcomes from simulations, from presumed worse individual
            significance (float, optional): level of significance to test against. Defaults to 0.1.

        Returns:
            bool: True if significance is achieved
        """
        significant_best = False
        s1 = np.array(s1)
        s2 = np.array(s2)
        if not (s1==s2).all():
            z = s1 - s2
            p = scipy.stats.ttest_ind(z, np.zeros(len(s1)), alternative="less").pvalue
            significant_best = p < significance
        return significant_best

    def crossover(self, generation_count):
        """ Creates offspring from two fittest individuals

        Args:
            generation_count (int): what generation that is creating offsprings
        """
<<<<<<< HEAD
        for i in range(2):
            for j in range(i+1,3):
                import pdb;pdb.set_trace()
                p1 = self.population.individuals[0].genes
                p2 = self.population.individuals[1].genes
                shape = p1.shape
                o1_genes = np.zeros(shape)
                o2_genes = np.zeros(shape)
                c_row = np.random.randint(0, high=shape[1])
                c_col = np.random.randint(0, high=shape[2])
                vertical_cross = np.random.random() <= 0.5
                if vertical_cross:
                    o1_genes[:, :, :c_col] = p1[:, :, :c_col]
                    o1_genes[:, :c_row, c_col] = p1[:, :c_row, c_col]
                    o1_genes[:, c_row:, c_col] = p2[:, c_row:, c_col]
                    o1_genes[:, :, c_col+1:] = p2[:, :, c_col+1:]
                    o2_genes[:, :, :c_col] = p2[:, :, :c_col]
                    o2_genes[:, :c_row, c_col] = p2[:, :c_row, c_col]
                    o2_genes[:, c_row:, c_col] = p1[:, c_row:, c_col]
                    o2_genes[:, :, c_col+1:] = p1[:, :, c_col+1:]
                else:
                    o1_genes[:, :c_row, :] = p1[:, :c_row, :]
                    o1_genes[:, c_row, :c_col] = p1[:, c_row, :c_col]
                    o1_genes[:, c_row, c_col:] = p2[:, c_row, c_col:]
                    o1_genes[:, c_row+1:, :] = p2[:, c_row+1:, :]
                    o2_genes[:, :c_row, :] = p2[:, :c_row, :]
                    o2_genes[:, c_row, :c_col] = p2[:, c_row, :c_col]
                    o2_genes[:, c_row, c_col:] = p1[:, c_row, c_col:]
                    o2_genes[:, c_row+1:, :] = p1[:, c_row+1:, :]
                o1 = Individual(generation=generation_count, offspring=True)
                o1.genes = o1_genes
                o2 = Individual(generation=generation_count, offspring=True)
                o2.genes = o2_genes
                o3 = Individual(generation=generation_count, offspring=True)
                o3.genes = np.divide(p1+p2, 2)
                o4 = Individual(generation=generation_count, offspring=True)
                o4.genes = np.divide(p1+3*p2, 4)
                o5 = Individual(generation=generation_count, offspring=True)
                o5.genes = np.divide(3*p1+p2, 4)
                if i==0 and j==1: 
                    self.population.offsprings = [o1,o2,o3,o4,o5]
                else: 
                    for offspring in [o1,o2,o3,o4,o5]: 
                        self.population.offsprings.append(offspring)
=======
        parent1 = self.population.individuals[0]
        parent2 = self.population.individuals[1]
        if self.verbose: print(f"{tcolors.OKCYAN}Crossing parents {parent1} and {parent2}{tcolors.ENDC}")
        p1 = parent1.genes
        p2 = parent2.genes
        shape = p1.shape
        o1_genes = np.zeros(shape)
        o2_genes = np.zeros(shape)
        c_row = np.random.randint(0, high=shape[1])
        c_col = np.random.randint(0, high=shape[2])
        vertical_cross = np.random.random() <= 0.5
        if vertical_cross:
            o1_genes[:, :, :c_col] = p1[:, :, :c_col]
            o1_genes[:, :c_row, c_col] = p1[:, :c_row, c_col]
            o1_genes[:, c_row:, c_col] = p2[:, c_row:, c_col]
            o1_genes[:, :, c_col+1:] = p2[:, :, c_col+1:]
            o2_genes[:, :, :c_col] = p2[:, :, :c_col]
            o2_genes[:, :c_row, c_col] = p2[:, :c_row, c_col]
            o2_genes[:, c_row:, c_col] = p1[:, c_row:, c_col]
            o2_genes[:, :, c_col+1:] = p1[:, :, c_col+1:]
        else:
            o1_genes[:, :c_row, :] = p1[:, :c_row, :]
            o1_genes[:, c_row, :c_col] = p1[:, c_row, :c_col]
            o1_genes[:, c_row, c_col:] = p2[:, c_row, c_col:]
            o1_genes[:, c_row+1:, :] = p2[:, c_row+1:, :]
            o2_genes[:, :c_row, :] = p2[:, :c_row, :]
            o2_genes[:, c_row, :c_col] = p2[:, c_row, :c_col]
            o2_genes[:, c_row, c_col:] = p1[:, c_row, c_col:]
            o2_genes[:, c_row+1:, :] = p1[:, c_row+1:, :]
        o1 = Individual(generation=generation_count, offspring=True)
        o1.genes = o1_genes
        o2 = Individual(generation=generation_count, offspring=True)
        o2.genes = o2_genes
        o3 = Individual(generation=generation_count, offspring=True)
        o3.genes = np.divide(p1+p2, 2)
        o4 = Individual(generation=generation_count, offspring=True)
        o4.genes = np.divide(p1+3*p2, 4)
        o5 = Individual(generation=generation_count, offspring=True)
        o5.genes = np.divide(3*p1+p2, 4)
        self.population.offsprings = [o1,o2,o3,o4,o5]
>>>>>>> 57bad21b

    def mutation(self):
        """ Randomly altering the genes of offsprings """
        for offspring in self.population.offsprings:
            shape = offspring.genes.shape
            draw = np.random.random() 
            while draw > 0.1:
                i1 = np.random.randint(0, high=shape[0])
                j1 = np.random.randint(0, high=shape[1])
                k1 = np.random.randint(0, high=shape[2])
                i2 = np.random.randint(0, high=shape[0])
                while i1 == i2: i2 = np.random.randint(0, high=shape[0])
                j2 = np.random.randint(0, high=shape[1])
                while j1 == j2: j2 = np.random.randint(0, high=shape[1])
                k2 = np.random.randint(0, high=shape[2])
                while k1 == k2: k2 = np.random.randint(0, high=shape[2])
                value = offspring.genes[i1, j1, k1]
                offspring.genes[i1, j1, k1] = offspring.genes[i2, j2, k2]
                offspring.genes[i2, j2, k2] = value
                draw = np.random.random()
    
    def repair_offsprings(self):
        """ Make sure the genes of offsprings are feasible, i.e. normalize. """
        for offspring in self.population.offsprings:
            norm = np.sum(offspring.genes, axis=2, keepdims=True)
            for loc in np.argwhere(norm==0):
                i=loc[0]
                j=loc[1]
                offspring.genes[i,j,:] = np.array([1,0,0,0])
            norm = np.sum(offspring.genes, axis=2, keepdims=True)
            offspring.genes = np.divide(offspring.genes, norm)

    def find_runs(self, count):
        """ Find number of runs needed before significance is needed.

        Args:
            count (int)): how many extra iterations needed to reach significant
        """
        number_runs = self.simulations
        if count > 0:
            for _ in range(count): number_runs += int(self.simulations/2)
        self.number_of_runs.append(number_runs)

    def _generate_output_dirs(self):
        start_of_run = datetime.now().strftime("%Y_%m_%d_%H%M%S")
        run_folder = f"/results/GA_{start_of_run}"
        folder_path = os.getcwd()+run_folder
        individuals_path = folder_path + "/individuals"
        final_scores_path = folder_path + "/final_scores"
        os.mkdir(folder_path)
        os.mkdir(individuals_path)
        os.mkdir(final_scores_path)
        self.overview_path = folder_path + f"/generation_overview.csv"
        self.individuals_path = folder_path + f"/individuals/individuals_"
        self.final_score_path = folder_path + f"/final_scores/final_score_"

    def write_to_file(self):
        """ Dump individuals and corresponding scores as pickle """
        write_pickle(self.individuals_path+str(self.generation_count)+".pkl", self.population.individuals)
        write_pickle(self.final_score_path+str(self.generation_count)+".pkl", self.final_scores)
        self.to_pandas()

    def to_pandas(self):
        """ Write summary of genetic algorithm run to csv """
        generation = [self.generation_count for _ in range(len(self.population.individuals))]
        ids = [individual.ID for individual in self.population.individuals]
        mean_score = [individual.mean_score for individual in self.population.individuals]
        gen_df = pd.DataFrame({"generation": generation, "individual": ids, "mean_score": mean_score})
        if self.generation_count == 0 :
            gen_df.to_csv(self.overview_path, header=True, index=False)
        else:
            gen_df.to_csv(self.overview_path, mode='a', header=False, index=False)

class Population: 
    def __init__(self, population_size, verbose, random_individuals, individuals_from_file=None):
        """ Create population object

        Args:
            population_size (int): number of individuals to initialize population with
            verbose (bool): specify whether or not to print
        """
        if individuals_from_file is not None:
            self.individuals = individuals_from_file
        else:
            if random_individuals:
                self.individuals = [Individual() for _ in range(population_size)]
            else:
                self.individuals = [Individual(i) for i in range(population_size)]
        self.verbose = verbose
        self.least_fittest_index = 0
        self.offsprings = None
        if self.verbose: print(f"{tcolors.OKCYAN}Initial population: {self.individuals}{tcolors.ENDC}")
    
    def new_generation(self, generation_count):
        """ Create new generation 

        Args:
            generation_count (int): what number of population this is
        """
        if 10 < generation_count <= 20:
            self.individuals = self.individuals[:-2]
        elif generation_count > 20:
            self.individuals = self.individuals[:-1]
        self.individuals.append(self.offsprings[0])
        if self.verbose: print(f"{tcolors.OKCYAN}New generation: {self.individuals}{tcolors.ENDC}")
    
    def sort_by_mean(self, offsprings=False):
        """ Sort individuals or offspring in ascending order

        Args:
            offsprings (bool, optional): True if offsprings are to be sorted. Defaults to False.
        """
        if not offsprings:
            self.individuals = sorted(self.individuals, key=lambda x: x.mean_score)
        else:
            self.offsprings = sorted(self.offsprings, key=lambda x: x.mean_score)    

class Individual:
    ID_COUNTER=1
    GENERATION=0

    def __init__(self, i=-1, generation=0, offspring=False):
        """ Create individual instance

        Args:
            i (int, optional): what number of individual it is, to determine genes. Defaults to -1.
            generation (int, optional): what generation the individual belongs to. Defaults to 0.
            offspring (bool, optional): True if the individual is an offspring. Defaults to False.
        """
        self.ID = self.get_id(generation, offspring)
        self.mean_score = 0
        self.genetype = i
        self.genes = self.create_genes(i)
        self.strategy_count = defaultdict(partial(defaultdict, partial(defaultdict, int)))
    
    def get_id(self, generation, offspring):
        """ Generate id for an individual

        Args:
            generation (int): what generation the individual belongs to
            offspring (bool): True if the individual is an offspring. False otherwise

        Returns:
            str: id of individual
        """
        if offspring and generation == Individual.GENERATION: 
            Individual.GENERATION += 1
            Individual.ID_COUNTER = 1
        id = f"gen_{Individual.GENERATION}"
        id += f"_{Individual.ID_COUNTER:03d}"
        Individual.ID_COUNTER += 1
        return id

    def create_genes(self, i):
        """ Create genes for an individual

        Args:
            i (int): number in order to assign different genes to different individuals

        Returns:
            numpy.ndarray: shape #wave_states, #times_per_state, #number of weights
        """
        genes = np.zeros((3,4,4))
        if 0 <= i < 4:
            genes[:,:,i] = 1
        elif 4 <= i < 7:
            j = (i+1)%4
            k = (i+3)%4 if i==6 else (i+2)%4
            genes[:, :, j] = 0.5
            genes[:, :, k] = 0.5
        elif i==7:
            genes[:, :, 1] = 0.33
            genes[:, :, 2] = 0.33
            genes[:, :, 3] = 0.34
        elif i==8:
            for j in range(4):
                genes[:, :, j] = 0.25
        elif 9 <= i < 10: # Set one weight vector randomly, make for each timestep
            weights = np.zeros(4)
            for j in range(4):
                high = 100 if j > 0 else 50
                weights[j] = np.random.randint(low=0, high=high) # nr wave_states, max nr of occurrences (wavecounts), nr of weights (policies)
            norm = np.sum(weights)
            genes[:, :] = np.divide(weights, norm)
        else:
            genes = np.random.randint(low=0, high=100, size=(3,4,4)) # nr wave_states, max nr of occurrences (wavecounts), nr of weights (policies)
            norm = np.sum(genes, axis=2, keepdims=True)
            genes = np.divide(genes, norm)
        return genes

    def __str__(self):
        return self.ID
    
    def __repr__(self):
        return self.ID<|MERGE_RESOLUTION|>--- conflicted
+++ resolved
@@ -211,10 +211,12 @@
         Args:
             generation_count (int): what generation that is creating offsprings
         """
-<<<<<<< HEAD
         for i in range(2):
             for j in range(i+1,3):
                 import pdb;pdb.set_trace()
+                parent1 = self.population.individuals[i]
+                parent2 = self.population.individuals[j]
+                if self.verbose: print(f"{tcolors.OKCYAN}Crossing parents {parent1} and {parent2}{tcolors.ENDC}")
                 p1 = self.population.individuals[0].genes
                 p2 = self.population.individuals[1].genes
                 shape = p1.shape
@@ -256,48 +258,6 @@
                 else: 
                     for offspring in [o1,o2,o3,o4,o5]: 
                         self.population.offsprings.append(offspring)
-=======
-        parent1 = self.population.individuals[0]
-        parent2 = self.population.individuals[1]
-        if self.verbose: print(f"{tcolors.OKCYAN}Crossing parents {parent1} and {parent2}{tcolors.ENDC}")
-        p1 = parent1.genes
-        p2 = parent2.genes
-        shape = p1.shape
-        o1_genes = np.zeros(shape)
-        o2_genes = np.zeros(shape)
-        c_row = np.random.randint(0, high=shape[1])
-        c_col = np.random.randint(0, high=shape[2])
-        vertical_cross = np.random.random() <= 0.5
-        if vertical_cross:
-            o1_genes[:, :, :c_col] = p1[:, :, :c_col]
-            o1_genes[:, :c_row, c_col] = p1[:, :c_row, c_col]
-            o1_genes[:, c_row:, c_col] = p2[:, c_row:, c_col]
-            o1_genes[:, :, c_col+1:] = p2[:, :, c_col+1:]
-            o2_genes[:, :, :c_col] = p2[:, :, :c_col]
-            o2_genes[:, :c_row, c_col] = p2[:, :c_row, c_col]
-            o2_genes[:, c_row:, c_col] = p1[:, c_row:, c_col]
-            o2_genes[:, :, c_col+1:] = p1[:, :, c_col+1:]
-        else:
-            o1_genes[:, :c_row, :] = p1[:, :c_row, :]
-            o1_genes[:, c_row, :c_col] = p1[:, c_row, :c_col]
-            o1_genes[:, c_row, c_col:] = p2[:, c_row, c_col:]
-            o1_genes[:, c_row+1:, :] = p2[:, c_row+1:, :]
-            o2_genes[:, :c_row, :] = p2[:, :c_row, :]
-            o2_genes[:, c_row, :c_col] = p2[:, c_row, :c_col]
-            o2_genes[:, c_row, c_col:] = p1[:, c_row, c_col:]
-            o2_genes[:, c_row+1:, :] = p1[:, c_row+1:, :]
-        o1 = Individual(generation=generation_count, offspring=True)
-        o1.genes = o1_genes
-        o2 = Individual(generation=generation_count, offspring=True)
-        o2.genes = o2_genes
-        o3 = Individual(generation=generation_count, offspring=True)
-        o3.genes = np.divide(p1+p2, 2)
-        o4 = Individual(generation=generation_count, offspring=True)
-        o4.genes = np.divide(p1+3*p2, 4)
-        o5 = Individual(generation=generation_count, offspring=True)
-        o5.genes = np.divide(3*p1+p2, 4)
-        self.population.offsprings = [o1,o2,o3,o4,o5]
->>>>>>> 57bad21b
 
     def mutation(self):
         """ Randomly altering the genes of offsprings """
