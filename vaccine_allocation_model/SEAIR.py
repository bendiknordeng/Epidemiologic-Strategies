--- conflicted
+++ resolved
@@ -99,14 +99,9 @@
 
             # Calculate beta
             N_infectious = np.sum([E2, A, I])
-<<<<<<< HEAD
-            beta = R_eff * (np.sum(N)/np.sum(S)) * N_infectious/(np.sum(E2) * (1/omega + r_e/alpha) + np.sum(A) * r_a/gamma + np.sum(I) * 1/omega)
-
-=======
             beta = R_eff * N_infectious/(np.sum(E2) * (1/omega + r_e/alpha) + np.sum(A) * r_a/gamma + np.sum(I) * 1/omega)
             beta_C = beta * C
             beta_C_W = beta * self.contact_matrices[2]
->>>>>>> 37199c02
             # Calculate new infected from commuting
             commuter_cases = 0
             working_hours = timestep < (self.periods_per_day * 5) and timestep % self.periods_per_day == 2
