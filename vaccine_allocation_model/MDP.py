from covid import simulation as sim
from covid.seir import SEIR
from vaccine_allocation_model.State import State
import numpy as np
import random

class MarkovDecisionProcess:
    def __init__(self, OD_matrices, pop, befolkning, seir, vaccine_supply, horizon, decision_period):
        self.horizon = horizon
        self.OD_matrices = OD_matrices
        self.pop = pop
        self.befolkning = befolkning
        self.vaccine_supply = vaccine_supply
        self.seir = seir
        self.state = self.initialize_state(None, 50, 1000)
        self.path = [self.state]
        self.decision_period = decision_period

    def run_policy(self, policy):
        for t in range(self.state.time_step, self.horizon):
            decision = self.get_action(self.decision_period, policy)
            information = self.get_exogenous_information(self.state)
            self.update_state(decision, information)
        return self.path, self.state

    def get_action(self, policy='random'):
        """ finds the action according to a given state using a given policy 
        Parameters:
            state: current state of type State
            policy: string, name of policy chosen
        Returns:
            array with number of vaccines to allocate to each of the municipalities at time_step t (decision_period, 356)
        """

        n = len(self.pop)
        vaccine_allocation = np.array([np.zeros(n) for _ in range(self.decision_period)])
        
<<<<<<< HEAD
        if policy.equals('random'):
            np.random.seed(10)
            demand = self.state.S
            vacc_available = self.state.vaccines_available
            while vacc_available > 0:
                period, region = np.random.randint(28), np.random.randint(n)
                if demand[region] > 0:
                    vacc_available -= 1
                    vaccine_allocation[period][region] += 1
                    demand[region] -= 1
=======
        if policy=='random':
            random.seed(10)
            vacc_available = self.state.vaccines_available
            while vacc_available > 0:
                period, region = np.random.randint(self.decision_period), np.random.randint(n)
                if (self.state.S[region] >= sum(vaccine_allocation[:][0])):
                    vaccine_allocation[period][0] += 1.0
>>>>>>> 72233bd7

        return vaccine_allocation

    import numpy as np
    import random
    n = 356
    vaccine_allocation = [np.zeros(n) for _ in range(28)]
    S = [random.randint(300) for _ in range(n)]
    
    random.seed(10)
    vacc_available = 10000
    while vacc_available > 0:
        period, region = np.random.randint(28), np.random.randint(n)
        if (S[region] >= sum(vaccine_allocation[:][loc])):
            vaccine_allocation[period][loc] += 1.0
    print(vaccine_allocation)

    def get_exogenous_information(self):
        """ recieves the exogenous information at time_step t
        Parameters:
            t: time_step
        Returns:
            returns a vector of alphas indicating the mobility flow at time_step t
        """
        alphas = [np.ones(self.OD_matrices.shape) for x in range(4)]
        information = {'alphas': alphas}
        return information
    
    def update_state(self, decision_period=28):
        """ recieves the exogenous information at time_step t
        Parameters:
            state: state
        Returns:
            returns a vector of alphas indicatinig the mobility flow at time_step t
        """
        decision = self.get_action()
        information = self.get_exogenous_information
        self.path.append(self.state)
        self.state = self.state.get_transition(decision, information, self.seir.simulate, decision_period)

    def initialize_state(self, initial_infected, num_initial_infected, vaccines_available, time_step=0):
        """ initializes a state 
        Parameters
            initial_infected: array of initial infected (1,356)
            num_initial_infected: number of infected persons to be distributed randomly across regions if initiaL_infected=None e.g 50
            vaccines_available: int, number of vaccines available at time
            time_step: timestep in which state is initialized in the range (0, time_timedelta*7-1)
        Returns
            an initialized state object
        """
        n = len(self.pop)
        S = self.pop.copy()
        E = np.zeros(n)
        I = np.zeros(n)
        R = np.zeros(n)
        V = np.zeros(n)
        H = np.zeros(n)

        # Initialize I

        if initial_infected is None:
            random.seed(10)
            initial = np.zeros(n)
            for i in range(num_initial_infected):
                loc = np.random.randint(n)
                if i < 5:
                    S[loc]
                    initial[loc]
                if (S[loc] > initial[loc]):
                    initial[loc] += 1.0
        else:
            initial = initial_infected
        assert ((S < initial).sum() == 0)

        S -= initial
        I += initial

        return State(S, E, I, R, H, V, vaccines_available, time_step) 

<|MERGE_RESOLUTION|>--- conflicted
+++ resolved
@@ -35,7 +35,6 @@
         n = len(self.pop)
         vaccine_allocation = np.array([np.zeros(n) for _ in range(self.decision_period)])
         
-<<<<<<< HEAD
         if policy.equals('random'):
             np.random.seed(10)
             demand = self.state.S
@@ -46,15 +45,6 @@
                     vacc_available -= 1
                     vaccine_allocation[period][region] += 1
                     demand[region] -= 1
-=======
-        if policy=='random':
-            random.seed(10)
-            vacc_available = self.state.vaccines_available
-            while vacc_available > 0:
-                period, region = np.random.randint(self.decision_period), np.random.randint(n)
-                if (self.state.S[region] >= sum(vaccine_allocation[:][0])):
-                    vaccine_allocation[period][0] += 1.0
->>>>>>> 72233bd7
 
         return vaccine_allocation
 
