from covid import simulation as sim
from covid.seir import SEIR
from vaccine_allocation_model.State import State
import numpy as np
import random

class MarkovDecisionProcess:
    def __init__(self, OD_matrices, pop, befolkning, seir, vaccine_supply, horizon, decision_period):
        self.horizon = horizon
        self.OD_matrices = OD_matrices
        self.pop = pop
        self.befolkning = befolkning
        self.vaccine_supply = vaccine_supply
        self.seir = seir
        self.state = self.initialize_state(None, 50, vaccine_supply)
        self.path = [self.state]
        self.decision_period = decision_period

    def run_policy(self, policy):
        for t in range(self.state.time_step, self.horizon):
            decision = self.get_action(self.decision_period, policy)
            information = self.get_exogenous_information(self.state)
            self.update_state(decision, information, 7)
        return self.path, self.state

    def get_action(self, policy='random'):
        """ finds the action according to a given state using a given policy 
        Parameters:
            state: current state of type State
            policy: string, name of policy chosen
        Returns:
            array with number of vaccines to allocate to each of the municipalities at time_step t (decision_period, 356)
        """
        n = len(self.pop)
        vaccine_allocation = [np.zeros(n) for _ in range(self.decision_period)]
        
        if policy.equals('random'):
            random.seed(10)
            vacc_available = self.state.vaccines_available
            while vacc_available > 0:
                period, region = np.random.randint(decision_period), np.random.randint(n)
                if (self.state.S[region] >= sum(vaccine_allocation[:][loc])):
                    vaccine_allocation[period][loc] += 1.0

        return vaccine_allocation

    def get_exogenous_information(self):
        """ recieves the exogenous information at time_step t
        Parameters:
            t: time_step
        Returns:
            returns a vector of alphas indicating the mobility flow at time_step t
        """
        alphas = [np.ones(self.OD_matrices.shape) for x in range(4)]
        information = {'alphas': alphas}
        return information
    
    def update_state(self, decision, information, decision_period=28):
        """ recieves the exogenous information at time_step t
        Parameters:
            state: state
        Returns:
            returns a vector of alphas indicatinig the mobility flow at time_step t
        """
        self.path.append(self.state)
<<<<<<< HEAD
        self.state = self.state.get_transition(decision, information, self.seir.simulate, decision_period)

def initialize_state(self, initial_infected, num_initial_infected, vaccines_available, time_step=0):
        """ initializes a state 
        Parameters
            initial_infected: array of initial infected (1,356)
            num_initial_infected: number of infected persons to be distributed randomly across regions if initiaL_infected=None e.g 50
            vaccines_available: int, number of vaccines available at time
            time_step: timeperiod in which state is initialized in the range (0, horizon)
        Returns
            an initialized state object
        """
        n = len(self.pop)
=======
        self.time += days
        self.state = State(S, E, I, R, H, V, self.time_step)

    def initialize_state(self, initial_infected, num_initial_infected, vaccines_available, time_step=0):
            """ initializes a state 
            Parameters
                initial_infected: array of initial infected (1,356)
                num_initial_infected: number of infected persons to be distributed randomly across regions if initiaL_infected=None e.g 50
                vaccines_available: int, number of vaccines available at time
                time_step: timestep in which state is initialized in the range (0, time_timedelta*7-1)
            Returns
                an initialized state object
            """
            n = len(self.pop)
            S = self.pop.copy()
            E = np.zeros(n)
            I = np.zeros(n)
            R = np.zeros(n)
            V = np.zeros(n)
            H = np.zeros(n)
>>>>>>> 0abd3869

            # Initialize I

            if initial_infected is None:
                random.seed(10)
                initial = np.zeros(n)
                for i in range(num_initial_infected):
                    loc = np.random.randint(n)
                    if i < 5:
                        S[loc]
                        initial[loc]
                    if (S[loc] > initial[loc]):
                        initial[loc] += 1.0
            else:
                initial = initial_infected
            assert ((S < initial).sum() == 0)

            S -= initial
            I += initial

<<<<<<< HEAD
        return State(S, E, I, R, H, V, vaccines_available, time_step) 
=======
            return State(S, E, I, R, H, V, vaccines_available, time_step) 
>>>>>>> 0abd3869

<|MERGE_RESOLUTION|>--- conflicted
+++ resolved
@@ -63,21 +63,6 @@
             returns a vector of alphas indicatinig the mobility flow at time_step t
         """
         self.path.append(self.state)
-<<<<<<< HEAD
-        self.state = self.state.get_transition(decision, information, self.seir.simulate, decision_period)
-
-def initialize_state(self, initial_infected, num_initial_infected, vaccines_available, time_step=0):
-        """ initializes a state 
-        Parameters
-            initial_infected: array of initial infected (1,356)
-            num_initial_infected: number of infected persons to be distributed randomly across regions if initiaL_infected=None e.g 50
-            vaccines_available: int, number of vaccines available at time
-            time_step: timeperiod in which state is initialized in the range (0, horizon)
-        Returns
-            an initialized state object
-        """
-        n = len(self.pop)
-=======
         self.time += days
         self.state = State(S, E, I, R, H, V, self.time_step)
 
@@ -98,7 +83,6 @@
             R = np.zeros(n)
             V = np.zeros(n)
             H = np.zeros(n)
->>>>>>> 0abd3869
 
             # Initialize I
 
@@ -119,9 +103,5 @@
             S -= initial
             I += initial
 
-<<<<<<< HEAD
         return State(S, E, I, R, H, V, vaccines_available, time_step) 
-=======
-            return State(S, E, I, R, H, V, vaccines_available, time_step) 
->>>>>>> 0abd3869
 
