import numpy as np

class SEAIR:
    def __init__(self, commuter_effect, contact_matrices, population, age_group_flow_scaling, death_rates,
                config, paths, include_flow, stochastic, write_to_csv, write_weekly):
        """ 
        Parameters:
            commuter_effect: Matrix of the percentage population growth or decline during working hours 
            contact_matrices: Contact matrices between age groups
            population: pd.DataFrame with columns region_id, region_name, population (quantity)
            config: named tuple with following parameters
                age_group_flow_scaling: list of scaling factors for flow of each age group
                R0: Basic reproduction number (e.g 2.4)
                efficacy: vaccine efficacy (e.g 0.95)
                proportion_symptomatic_infections: Proportion of symptomatic infections(e.g 0.8)
                latent_period: Time before vaccine is effective (e.g 5.1*4)
                recovery_period: Time to recover from receiving the virus to not being  (e.g 21'4)
                pre_isolation_infection_period: Pre-isolation infection period (e.g 4.6*4)
                post_isolation_recovery_period: Post-isolation recovery period (e.g 16.4*4)
                fatality_rate_symptomatic: Fatality rate for people that experience symptoms (e.g 0.01)
            include_flow: boolean, true if we want to model population flow between regions
            hidden_cases: boolean, true if we want to model hidden cases of infection
            write_to_csv: boolean, true if we want to write results to csv
            write_weekly: boolean, false if we want to write daily results, true if weekly
        """
        self.periods_per_day = config.periods_per_day
        self.time_delta = config.time_delta
        self.commuter_effect = commuter_effect
        self.contact_matrices = contact_matrices
        self.population = population
        self.age_group_flow_scaling = age_group_flow_scaling
        self.fatality_rate_symptomatic = death_rates
        self.efficacy = config.efficacy
        self.latent_period = config.latent_period
        self.proportion_symptomatic_infections = config.proportion_symptomatic_infections
        self.presymptomatic_infectiousness = config.presymptomatic_infectiousness
        self.asymptomatic_infectiousness = config.asymptomatic_infectiousness
        self.presymptomatic_period = config.presymptomatic_period
        self.postsymptomatic_period = config.postsymptomatic_period
        self.recovery_period = self.presymptomatic_period + self.postsymptomatic_period
        self.stochastic = stochastic
        self.include_flow = include_flow
        self.paths = paths
        self.write_to_csv = write_to_csv
        self.write_weekly = write_weekly

    def simulate(self, state, decision, decision_period, information):
        """  simulates the development of an epidemic as modelled by current parameters
        
        Parameters:
            state: State object with values for each compartment
            decision: Vaccine allocation for each period for each region, shape (decision_period, nr_regions)
            decision_period: number of steps the simulation makes
            information: dict of exogenous information for each region, shape (decision_period, nr_regions, nr_regions)
            write_to_csv: Bool, True if history is to be saved as csv
            write_weekly: Bool, True if history is to be sampled on a weekly basis
            hidden_cases: Bool, True if random hidden infections is to be included in modelling
        Returns:
            res: accumulated SEIR values for all regions as whole (decision_period, )
            total_new_infected.sum(): accumulated infected for the decision_period, float.
            history: compartment values for each region, time step, and age group shape: (#decision_period,  #compartments, #regions, #age groups)
        """
        # Meta-parameters
        S, E1, E2, A, I, R, D, V = state.get_compartments_values()
        n_regions, n_age_groups = S.shape

        # Get information data
        R_eff = information['R']
        alphas = information['alphas']
        C = self.generate_weighted_contact_matrix(information['contact_weights'])
        commuter_effect = self.commuter_effect * information['flow_scale']
        
        # Initialize variables for saving history
        total_new_infected = np.zeros(shape=(decision_period, n_regions, n_age_groups))
        total_new_deaths = np.zeros(shape=(decision_period, n_regions, n_age_groups))
        
        # Probabilities
        beta = R_eff/self.recovery_period
        r_e = self.presymptomatic_infectiousness
        r_a = self.asymptomatic_infectiousness
        p = self.proportion_symptomatic_infections
        delta = self.fatality_rate_symptomatic
        epsilon = self.efficacy
        
        # Rates
        sigma = 1/(self.latent_period * self.periods_per_day)
        alpha = 1/(self.presymptomatic_period * self.periods_per_day)
        omega = 1/(self.postsymptomatic_period * self.periods_per_day)
        gamma = 1/(self.recovery_period * self.periods_per_day)

        # Run simulation
        for i in range(decision_period):
            timestep = (state.date.weekday() * self.periods_per_day + i) % decision_period

            # Vaccinate before flow
            new_V = decision/decision_period
            successfully_new_V = epsilon * new_V
            S = S - successfully_new_V
            R = R + successfully_new_V
            V = V + new_V

<<<<<<< HEAD
=======
            # Perform movement flow
            commuting_hours = timestep < (self.periods_per_day * 5) and timestep % 2 == 1
            if self.include_flow and commuting_hours:
                realOD = self.OD[int(timestep % self.periods_per_day == 3)] * flow_scale
                S, E1, E2, A, I, R = self.flow_transition(np.array([S, E1, E2, A, I, R]), realOD)
            
>>>>>>> 61d5548d
            # Update population to account for new deaths
            N = sum([S, E1, E2, A, I, R]).sum(axis=1)
            
            # Activate movement
            working_hours = timestep < (self.periods_per_day * 5) and 0 < timestep % self.periods_per_day < 3
            if self.include_flow and working_hours:
                # Define current transmission of infection with commuters
                infection_e = np.matmul(beta * r_e * C * alphas[0], (commuter_effect * E2).T/N).T
                infection_a = np.matmul(beta * r_a * C * alphas[1], (commuter_effect * A).T/N).T
                infection_i = np.matmul(beta * C * alphas[2], (commuter_effect * I).T/N).T
            else:
                # Define current transmission of infection without commuters
                infection_e = np.matmul(beta * r_e * C * alphas[0], E2.T/N).T
                infection_a = np.matmul(beta * r_a * C * alphas[1], A.T/N).T
                infection_i = np.matmul(beta * C * alphas[2], I.T/N).T

            if self.stochastic:
                # Get stochastic transitions
                new_E1  = np.random.binomial(S.astype(int), np.clip(infection_e + infection_a + infection_i, a_min=0, a_max=1))
                new_E2  = np.random.binomial(E1.astype(int), sigma * p)
                new_A   = np.random.binomial((E1-new_E2).astype(int), sigma * (1 - p))
                new_I   = np.random.binomial(E2.astype(int), alpha)
                new_R_A = np.random.binomial(A.astype(int), gamma)
                new_R_I = np.random.binomial(I.astype(int), (np.ones(len(delta)) - delta) * omega)
                new_D   = np.random.binomial((I-new_R_I).astype(int), delta * omega)
            else:
                # Get deterministic transitions
                new_E1  = S  * (infection_e + infection_a + infection_i)
                new_E2  = E1 * sigma * p
                new_A   = E1 * sigma * (1 - p)
                new_I   = E2 * alpha
                new_R_A = A  * gamma
                new_R_I = I  * (np.ones(len(delta)) - delta) * omega
                new_D   = I  * delta * omega

            # Calculate values for each compartment
            S  = S - new_E1
            E1 = E1 + new_E1 - new_E2 - new_A
            E2 = E2 + new_E2 - new_I
            A  = A + new_A - new_R_A
            I  = I + new_I - new_R_I - new_D
            R  = R + new_R_I + new_R_A
            D  = D + new_D

            # Save number of new infected
            total_new_infected[i] = new_I
            total_new_deaths[i] = new_D

        return S, E1, E2, A, I, R, D, V, total_new_infected.sum(axis=0), total_new_deaths.sum(axis=0)

<<<<<<< HEAD
=======
    @staticmethod
    def update_history(compartments, new_infected, history, time_step):
        """ Updates history results with new compartments values
        Parameters
            compartments: list of each compartments for a given time step
            history: compartment values for each region, time step, and age group shape: (#decision_period,  #compartments, #regions, #age groups)
            time_step: int indicating current time step in simulation
        Returns
            updated history array
            
        """
        for c in range(len(compartments)):
            history[time_step, c,:] = compartments[c]
        history[time_step,-1,:] = new_infected
        return history

    def flow_transition(self, flow_comps, OD):
        """ Calculates the netflow for every region and age group

        Parameters
            compartment: array of size (#regions, #age_groups) giving population for relevant compartment
            OD: scaled ODs for relevant compartment that use movement flow
        Returns
            an array of shape (#regions, #age groups) of net flows within each region and age group
        """
        n_age_groups = OD.shape[0]
        for comp in flow_comps:
            inflow = np.array([np.matmul(comp[:,a], OD[a]) for a in range(n_age_groups)]).T
            outflow = np.array([comp[:,a] * OD[a].sum(axis=1) for a in range(n_age_groups)]).T
            comp += (inflow - outflow)
        return flow_comps
        
>>>>>>> 61d5548d
    def generate_weighted_contact_matrix(self, contact_weights):
        """ Scales the contact matrices with weights, and return the weighted contact matrix used in modelling

        Parameters
            weights: list of floats indicating the weight of each contact matrix for school, workplace, etc. 
        Returns
            weighted contact matrix used in modelling
        """
        C = self.contact_matrices
        return np.sum(np.array([np.array(C[i])*contact_weights[i] for i in range(len(C))]), axis=0)<|MERGE_RESOLUTION|>--- conflicted
+++ resolved
@@ -69,7 +69,7 @@
         alphas = information['alphas']
         C = self.generate_weighted_contact_matrix(information['contact_weights'])
         commuter_effect = self.commuter_effect * information['flow_scale']
-        
+
         # Initialize variables for saving history
         total_new_infected = np.zeros(shape=(decision_period, n_regions, n_age_groups))
         total_new_deaths = np.zeros(shape=(decision_period, n_regions, n_age_groups))
@@ -99,15 +99,6 @@
             R = R + successfully_new_V
             V = V + new_V
 
-<<<<<<< HEAD
-=======
-            # Perform movement flow
-            commuting_hours = timestep < (self.periods_per_day * 5) and timestep % 2 == 1
-            if self.include_flow and commuting_hours:
-                realOD = self.OD[int(timestep % self.periods_per_day == 3)] * flow_scale
-                S, E1, E2, A, I, R = self.flow_transition(np.array([S, E1, E2, A, I, R]), realOD)
-            
->>>>>>> 61d5548d
             # Update population to account for new deaths
             N = sum([S, E1, E2, A, I, R]).sum(axis=1)
             
@@ -158,41 +149,6 @@
 
         return S, E1, E2, A, I, R, D, V, total_new_infected.sum(axis=0), total_new_deaths.sum(axis=0)
 
-<<<<<<< HEAD
-=======
-    @staticmethod
-    def update_history(compartments, new_infected, history, time_step):
-        """ Updates history results with new compartments values
-        Parameters
-            compartments: list of each compartments for a given time step
-            history: compartment values for each region, time step, and age group shape: (#decision_period,  #compartments, #regions, #age groups)
-            time_step: int indicating current time step in simulation
-        Returns
-            updated history array
-            
-        """
-        for c in range(len(compartments)):
-            history[time_step, c,:] = compartments[c]
-        history[time_step,-1,:] = new_infected
-        return history
-
-    def flow_transition(self, flow_comps, OD):
-        """ Calculates the netflow for every region and age group
-
-        Parameters
-            compartment: array of size (#regions, #age_groups) giving population for relevant compartment
-            OD: scaled ODs for relevant compartment that use movement flow
-        Returns
-            an array of shape (#regions, #age groups) of net flows within each region and age group
-        """
-        n_age_groups = OD.shape[0]
-        for comp in flow_comps:
-            inflow = np.array([np.matmul(comp[:,a], OD[a]) for a in range(n_age_groups)]).T
-            outflow = np.array([comp[:,a] * OD[a].sum(axis=1) for a in range(n_age_groups)]).T
-            comp += (inflow - outflow)
-        return flow_comps
-        
->>>>>>> 61d5548d
     def generate_weighted_contact_matrix(self, contact_weights):
         """ Scales the contact matrices with weights, and return the weighted contact matrix used in modelling
 
