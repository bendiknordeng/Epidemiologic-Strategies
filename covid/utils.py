import pandas as pd
import numpy as np
import matplotlib.pyplot as plt
import pickle as pkl
import ast
from collections import namedtuple
import os


def create_named_tuple(filepath):
    """ Generate a namedtuple from a txt file

    Parameters
        filepath: file path to .txt file
    Returns
        A namedtuple representing each path needed for system execution
    """
    file = open(filepath, "r")
    contents = file.read()
    dictionary = ast.literal_eval(contents)
    file.close()
    return namedtuple('_', dictionary.keys())(**dictionary)

def generate_dummy_od_matrix(num_time_steps, num_regions):
    """ Generate an OD-matrix used for illustrative purposes only

    Parameters
        num_regions: int indicating number of regions e.g 356
        num_time_steps: int indicating number of time periods e.g 28
    Returns
        An OD-matrix with dimensions (num_time_steps, num_regions, num_regions) with 0.8 on its diagonal and 0.1 on cells next to diagonal 
    """
    a = []
    for m in range(num_time_steps):
        l = [[0 for x in range(num_regions)] for x in range(num_regions)] 
        for i in range(0, num_regions):
            for j in range(0, num_regions):
                if i == j:
                    l[i][j] = 0.8
                elif j == i+1:
                    l[i][j] = 0.1
                elif j == i-1:
                    l[i][j] = 0.1
        a.append(l)
    return np.array(a)

def generate_ssb_od_matrix(num_time_steps, population, fpath_muncipalities_commute):
    """ Generate an OD-matrix used for illustrative purposes only

    Parameters
        num_time_steps: int indicating number of time periods e.g 28
        population: a dataframe with region_id, region_name and population
        fpath_muncipalities_commute: filepath to commuting data between regions
    Returns
        An OD-matrix with dimensions (num_time_steps, num_regions, num_regions) indicating travel in percentage of current population 
    """

    df = pd.read_csv(fpath_muncipalities_commute, usecols=[1,2,3])
    df['from'] = df['from'].str.lstrip("municip municip0").astype(int)
    df['to'] = df['to'].str.lstrip("municip municip0").astype(int)
    decision_period = 28
    region_id = population.region_id.to_numpy()
    od = np.zeros((decision_period, len(region_id), len(region_id)))
    morning = np.zeros((len(region_id), len(region_id)))
    
    for id in region_id:
        i = np.where(region_id == id)
        filtered = df.where(df["from"] == id).dropna()
        to, n = filtered['to'].to_numpy(int), filtered['n'].to_numpy()
        for k in range(len(to)):
            j = np.where(region_id == to[k])
            morning[i,j] = n[k]

    for i in range(len(region_id)):
        sum_travel = morning[i,:].sum()
        pop_i = population.iloc[i].population
        morning[i,i] = pop_i - sum_travel
    
    afternoon = np.copy(morning.T)
    
    for i in range(len(region_id)):
        morning[i,:] = morning[i,:]/morning[i,:].sum()
        afternoon[i,:] = afternoon[i,:]/afternoon[i,:].sum() 

    midday = np.zeros((len(region_id), len(region_id)))
    np.fill_diagonal(midday, np.ones(len(region_id)))  # ([morning[:,i].sum() for i in range(len(region_id))])) 
    night = np.copy(midday)

    # fill od matrices with correct matrix
    for i in range(num_time_steps):
        if i >= 20: # weekend: no travel
            od[i] = night
        elif (i)%4 == 0: # 0000-0600
            od[i] = night
        elif (i-1)%4 == 0: # 0600-1200
            od[i] = morning
        elif (i-2)%4 == 0: # 1200-1800
            od[i] = midday
        elif (i-3)%4 == 0: # 1800-0000
            od[i] = afternoon
    
    return od

def write_pickle(filepath, arr):
    """ Writes an array to file as a pickle

    Parameters
        filepath: string file path
        arr: array that is written to file 
    """
    with open(filepath,'wb') as f:
        pkl.dump(arr, f)

def read_pickle(filepath):
    """ Read pickle and returns an array

    Parameters
        filepath: string file path
    Returns
        arr: array that is read from file path 
    """
    with open(filepath,'rb') as f:
        return pkl.load(f)

def transform_history_to_df(time_step, history, population, column_names):
    """ Transforms a 3D array that is the result from SEIR modelling to a pandas dataframe

    Parameters
        time_step: integer used to indicate the current time step in the simulation
        history: 3D array with shape (number of time steps, number of compartments, number of regions)
        population: DataFrame with region_id, region_names, and population (quantity)
        coloumn_names: string that represents the column names e.g 'SEIRHQ'. 
    Returns
        df: dataframe with columns:  'timestep', 'region_id', 'region_name', 'region_population', 'S', 'E', I','R', 'H', 'V', 'E_per_100k'
    """
    A = history.transpose(0,2,1)
    (a,b,c) = A.shape 
    B = A.reshape(-1,c) 
    df = pd.DataFrame(B, columns=list(column_names))
    df['timestep'] = np.floor_divide(df.index.values, b) + time_step
    df['region_id'] = np.tile(np.array(population.region_id), a)
    df['region_name'] = np.tile(np.array(population.region), a)
    df['region_population'] = np.tile(np.array(population.population), a)
    df['E_per_100k'] = 100000*df.E/df.region_population
    return df[['timestep', 'region_id', 'region_name', 'region_population'] + list(column_names) + ['E_per_100k']]

def transform_df_to_history(df, column_names):
    """ Transforms a dataframe to 3D array
    
    Parameters
        df:  dataframe 
        coloumn_names: string indicating the column names of the data that will be transformed e.g 'SEIRHQ'. 
    Returns
         3D array with shape (number of time steps, number of compartments, number of regions)
    """
    l = []
    df = df[list(column_names)]
    for i in range(0, len(df), 356):
        l.append(np.transpose(df.iloc[i:i+356].to_numpy()))
    return np.array(l)

<<<<<<< HEAD
def seir_plot_one_cell(history, cellid):
    """ Plots SEIR curves for a single region

    Parameters
        history: 3D array with shape (number of time steps, number of compartments, number of regions)
        cellid: index of the region to plot SEIR curves
    """
    num_periods_per_day = 4
    plt.plot(history[::num_periods_per_day, 0, cellid], color='r', label='S')  
    plt.plot(history[::num_periods_per_day, 1, cellid], color='g', label='E')
    plt.plot(history[::num_periods_per_day, 2, cellid], color='b', label='I')
    plt.plot(history[::num_periods_per_day, 3, cellid], color='y', label='R')
    plt.plot(history[::num_periods_per_day, 4, cellid], color='c', label='H')
    plt.plot(history[::num_periods_per_day, 5, cellid], color='m', label='V')
    plt.legend()
    plt.show()

def seir_plot(res):
    """ Plots accumulated SEIR curves
    
    Parameters
        res: 3D array with shape (number of time steps, number of compartments)
    """
    num_periods_per_day = 4
    plt.plot(res[::num_periods_per_day, 0], color='r', label='S') 
    plt.plot(res[::num_periods_per_day, 1], color='g', label='E')
    plt.plot(res[::num_periods_per_day, 2], color='b', label='I')
    plt.plot(res[::num_periods_per_day, 3], color='y', label='R')
    plt.plot(res[::num_periods_per_day, 4], color='c', label='H')
    plt.plot(res[::num_periods_per_day, 5], color='m', label='V')
    plt.legend()
    plt.show()
=======
>>>>>>> ccac1a54

def transform_historical_df_to_history(df):
    """ Transforms a dataframe to 3D array
    
    Parameters
        df:  dataframe of real historical covid data for Norway's municipalities
    Returns
         3D array with shape (number of time steps, number of compartments, number of regions)
    """
    # Add leading zero for municipality id
    df['kommune_no'] = df['kommune_no'].apply(lambda x: '{0:0>4}'.format(x)) 
    df = df[['kommune_no', 'cases']]
    df = df.rename(columns={'cases': 'I'})
    return transform_df_to_history(df, 'I')
    
def create_population(fpath_muncipalities_names, fpath_muncipalities_pop):
    """ Load population information into dataframes

    Parameters
        fpath_muncipalities_names: file path to region names
        fpath_muncipalities_pop: file path to population data
    Returns
        population: a dataframe with region_id, region_name and population
    """
    region = pd.read_csv(fpath_muncipalities_names, delimiter=",").drop_duplicates()
    region.rename(columns={"Kommunenr. 2020": "region_id", "Kommunenavn 2020": "region"}, inplace=True)
    region.region_id = region.region_id.astype(int)

    # create population 
    region_population = pd.read_csv(fpath_muncipalities_pop, delimiter=";", skiprows=1)
    region_ids = []
    for r in region_population.region.str.split(" "):
        region_ids.append(int(r[0]))
    region_population["region_id"] = region_ids
    region_population = region_population[["region_id", "Befolkning per 1.1. (personer) 2020"]].rename(columns={ "Befolkning per 1.1. (personer) 2020": "population"})
    population_df = pd.merge(region_population, region, on='region_id', sort=True)
    return population_df

def write_history(write_weekly, history, population, time_step, path_results_weekly, path_results_history):
    """ Write history of simulation to csv files

    Parameters
        write_weekly: bool value specifying if time resolution on csv file should be weekly
        history: the complete 3d array of simulation, in every time step
        population: a dataframe with region_id, region_name and population
        time_step: the current time step of the simulation
        path_results_weekly: path to store weekly results of simulation
        path_results_history: path to store complete results of simulation
    """

    if write_weekly:
        latest_df = transform_history_to_df(time_step, np.expand_dims(history[-1], axis=0), population, "SEIRHV")
        if os.path.exists(path_results_weekly):
            if time_step == 0: # block to remove old csv file if new run is executed 
                os.remove(path_results_weekly)
                latest_df.to_csv(path_results_weekly)
            else:
                latest_df.to_csv(path_results_weekly, mode='a', header=False)
        else:
            latest_df.to_csv(path_results_weekly)
    else:
        history_df = transform_history_to_df(time_step, history, population, "SEIRHV")
        if os.path.exists(path_results_history):
            if time_step == 0: # block to remove old csv file if new run is executed
                os.remove(path_results_history)
                history_df.to_csv(path_results_history)
            else:
                history_df.to_csv(path_results_history, mode='a', header=False)
        else:
            history_df.to_csv(path_results_history)<|MERGE_RESOLUTION|>--- conflicted
+++ resolved
@@ -159,41 +159,6 @@
         l.append(np.transpose(df.iloc[i:i+356].to_numpy()))
     return np.array(l)
 
-<<<<<<< HEAD
-def seir_plot_one_cell(history, cellid):
-    """ Plots SEIR curves for a single region
-
-    Parameters
-        history: 3D array with shape (number of time steps, number of compartments, number of regions)
-        cellid: index of the region to plot SEIR curves
-    """
-    num_periods_per_day = 4
-    plt.plot(history[::num_periods_per_day, 0, cellid], color='r', label='S')  
-    plt.plot(history[::num_periods_per_day, 1, cellid], color='g', label='E')
-    plt.plot(history[::num_periods_per_day, 2, cellid], color='b', label='I')
-    plt.plot(history[::num_periods_per_day, 3, cellid], color='y', label='R')
-    plt.plot(history[::num_periods_per_day, 4, cellid], color='c', label='H')
-    plt.plot(history[::num_periods_per_day, 5, cellid], color='m', label='V')
-    plt.legend()
-    plt.show()
-
-def seir_plot(res):
-    """ Plots accumulated SEIR curves
-    
-    Parameters
-        res: 3D array with shape (number of time steps, number of compartments)
-    """
-    num_periods_per_day = 4
-    plt.plot(res[::num_periods_per_day, 0], color='r', label='S') 
-    plt.plot(res[::num_periods_per_day, 1], color='g', label='E')
-    plt.plot(res[::num_periods_per_day, 2], color='b', label='I')
-    plt.plot(res[::num_periods_per_day, 3], color='y', label='R')
-    plt.plot(res[::num_periods_per_day, 4], color='c', label='H')
-    plt.plot(res[::num_periods_per_day, 5], color='m', label='V')
-    plt.legend()
-    plt.show()
-=======
->>>>>>> ccac1a54
 
 def transform_historical_df_to_history(df):
     """ Transforms a dataframe to 3D array
