import pandas as pd
import numpy as np
import pickle as pkl
import ast
from collections import namedtuple
import os


def create_named_tuple(filepath):
    """ generate a namedtuple from a txt file

    Parameters
        filepath: file path to .txt file
    Returns
        A namedtuple representing each path needed for system execution
    """
    file = open(filepath, "r")
    contents = file.read()
    dictionary = ast.literal_eval(contents)
    file.close()
    return namedtuple('_', dictionary.keys())(**dictionary)

def generate_dummy_od_matrix(num_time_steps, num_regions):
    """ generate an OD-matrix used for illustrative purposes only

    Parameters
        num_regions: int indicating number of regions e.g 356
        num_time_steps: int indicating number of time periods e.g 28
    Returns
        An OD-matrix with dimensions (num_time_steps, num_regions, num_regions) with 0.8 on its diagonal and 0.1 on cells next to diagonal 
    """
    a = []
    for m in range(num_time_steps):
        l = [[0 for x in range(num_regions)] for x in range(num_regions)] 
        for i in range(0, num_regions):
            for j in range(0, num_regions):
                if i == j:
                    l[i][j] = 0.8
                elif j == i+1:
                    l[i][j] = 0.1
                elif j == i-1:
                    l[i][j] = 0.1
        a.append(l)
    return np.array(a)

def generate_ssb_od_matrix(num_time_steps, population, fpath_muncipalities_commute):
    """ generate an OD-matrix used for illustrative purposes only

    Parameters
        num_time_steps: int indicating number of time periods e.g 28
        population: a dataframe with region_id, region_name and population
        fpath_muncipalities_commute: filepath to commuting data between regions
    Returns
        An OD-matrix with dimensions (num_time_steps, num_regions, num_regions) indicating travel in percentage of current population 
    """

    df = pd.read_csv(fpath_muncipalities_commute, usecols=[1,2,3])
    df['from'] = df['from'].str.lstrip("municip municip0").astype(int)
    df['to'] = df['to'].str.lstrip("municip municip0").astype(int)
    decision_period = 28
    region_id = population.region_id.to_numpy()
    od = np.zeros((decision_period, len(region_id), len(region_id)))
    morning = np.zeros((len(region_id), len(region_id)))
    
    for id in region_id:
        i = np.where(region_id == id)
        filtered = df.where(df["from"] == id).dropna()
        to, n = filtered['to'].to_numpy(int), filtered['n'].to_numpy()
        for k in range(len(to)):
            j = np.where(region_id == to[k])
            morning[i,j] = n[k]

    for i in range(len(region_id)):
        sum_travel = morning[i,:].sum()
        pop_i = population.iloc[i].population
        morning[i,i] = pop_i - sum_travel
    
    afternoon = np.copy(morning.T)
    
    for i in range(len(region_id)):
        morning[i,:] = morning[i,:]/morning[i,:].sum()
        afternoon[i,:] = afternoon[i,:]/afternoon[i,:].sum() 

    midday = np.zeros((len(region_id), len(region_id)))
    np.fill_diagonal(midday, np.ones(len(region_id)))  # ([morning[:,i].sum() for i in range(len(region_id))])) 
    night = np.copy(midday)

    # fill od matrices with correct matrix
    for i in range(num_time_steps):
        if i >= 20: # weekend: no travel
            od[i] = night
        elif (i)%4 == 0: # 0000-0600
            od[i] = night
        elif (i-1)%4 == 0: # 0600-1200
            od[i] = morning
        elif (i-2)%4 == 0: # 1200-1800
            od[i] = midday
        elif (i-3)%4 == 0: # 1800-0000
            od[i] = afternoon
    
    return od

def write_pickle(filepath, arr):
    """ writes an array to file as a pickle

    Parameters
        filepath: string file path
        arr: array that is written to file 
    """
    with open(filepath,'wb') as f:
        pkl.dump(arr, f)

def read_pickle(filepath):
    """ read pickle and returns an array

    Parameters
        filepath: string file path
    Returns
        arr: array that is read from file path 
    """
    with open(filepath,'rb') as f:
        return pkl.load(f)

def transform_history_to_df(time_step, history, population, column_names):
    """ transforms a 3D array that is the result from SEIR modelling to a pandas dataframe

    Parameters
        time_step: integer used to indicate the current time step in the simulation
        history: 3D array with shape (number of time steps, number of compartments, number of regions)
        population: DataFrame with region_id, region_names, and population (quantity)
        coloumn_names: string that represents the column names e.g 'SEIRHQ'. 
    Returns
        df: dataframe with columns:  'timestep', 'region_id', 'region_name', 'region_population', 'S', 'E', I','R', 'H', 'V', 'E_per_100k'
    """
    A = history.transpose(0,2,1)
    (a,b,c) = A.shape 
    B = A.reshape(-1,c) 
    df = pd.DataFrame(B, columns=list(column_names))
    df['timestep'] = np.floor_divide(df.index.values, b) + time_step
    df['region_id'] = np.tile(np.array(population.region_id), a)
    df['region_name'] = np.tile(np.array(population.region), a)
    df['region_population'] = np.tile(np.array(population.population), a)
    df['E_per_100k'] = 100000*df.E/df.region_population
    return df[['timestep', 'region_id', 'region_name', 'region_population'] + list(column_names) + ['E_per_100k']]

def transform_df_to_history(df, column_names):
    """ transforms a dataframe to 3D array
    
    Parameters
        df:  dataframe 
        coloumn_names: string indicating the column names of the data that will be transformed e.g 'SEIRHQ'. 
    Returns
         3D array with shape (number of time steps, number of compartments, number of regions)
    """
    l = []
    df = df[list(column_names)]
    for i in range(0, len(df), 356):
        l.append(np.transpose(df.iloc[i:i+356].to_numpy()))
    return np.array(l)


def transform_historical_df_to_history(df):
    """ transforms a dataframe to 3D array
    
    Parameters
        df:  dataframe of real historical covid data for Norway's municipalities
    Returns
         3D array with shape (number of time steps, number of compartments, number of regions)
    """
    # Add leading zero for municipality id
    df['kommune_no'] = df['kommune_no'].apply(lambda x: '{0:0>4}'.format(x)) 
    df = df[['kommune_no', 'cases']]
    df = df.rename(columns={'cases': 'I'})
    return transform_df_to_history(df, 'I')
    
def create_population(fpath_muncipalities_names, fpath_muncipalities_pop):
    """ Load population information into dataframes

    Parameters
        fpath_muncipalities_names: file path to region names
        fpath_muncipalities_pop: file path to population data
    Returns
        population: a dataframe with region_id, region_name and population
    """
    region = pd.read_csv(fpath_muncipalities_names, delimiter=",").drop_duplicates()
    region.rename(columns={"Kommunenr. 2020": "region_id", "Kommunenavn 2020": "region"}, inplace=True)
    region.region_id = region.region_id.astype(int)

    # create population 
    region_population = pd.read_csv(fpath_muncipalities_pop, delimiter=";", skiprows=1)
    region_ids = []
    for r in region_population.region.str.split(" "):
        region_ids.append(int(r[0]))
    region_population["region_id"] = region_ids
    region_population = region_population[["region_id", "Befolkning per 1.1. (personer) 2020"]].rename(columns={ "Befolkning per 1.1. (personer) 2020": "population"})
    population_df = pd.merge(region_population, region, on='region_id', sort=True)
    return population_df

def write_history(write_weekly, history, population, time_step, results_weekly, results_history, compartments):
    """ write history array to csv

    Parameters
        write_weekly: Bool, if the results should be written on weekly basis
        history: 3D array with shape (number of time steps, number of compartments, number of regions)
        population: pd.DataFrame with columns region_id, region_name, population (quantity)
        time_step: Int, indicating the time step of the simulation
        results_weekly: Bool, indicating if weekly results exists. Stored data is removed if True.
        results_history: Bool, indicating if results exists. Stored data is removed if True.
        compartments:
    """
    if write_weekly:
<<<<<<< HEAD
        latest_df = transform_history_to_df(time_step, np.expand_dims(history[-1], axis=0), population, 'SEAIQRDVH')
        if os.path.exists(path_results_weekly):
=======
        latest_df = transform_history_to_df(time_step, np.expand_dims(history[-1], axis=0), population, compartments)
        if os.path.exists(results_weekly):
>>>>>>> 5621aeca
            if time_step == 0: # block to remove old csv file if new run is executed 
                os.remove(results_weekly)
                latest_df.to_csv(results_weekly)
            else:
                latest_df.to_csv(results_weekly, mode='a', header=False)
        else:
            latest_df.to_csv(results_weekly)
    else:
<<<<<<< HEAD
        history_df = transform_history_to_df(time_step, history, population, 'SEAIQRDVH')
        if os.path.exists(path_results_history):
=======
        history_df = transform_history_to_df(time_step, history, population, compartments)
        if os.path.exists(results_history):
>>>>>>> 5621aeca
            if time_step == 0: # block to remove old csv file if new run is executed
                os.remove(results_history)
                history_df.to_csv(results_history)
            else:
                history_df.to_csv(results_history, mode='a', header=False)
        else:
            history_df.to_csv(results_history)<|MERGE_RESOLUTION|>--- conflicted
+++ resolved
@@ -209,13 +209,8 @@
         compartments:
     """
     if write_weekly:
-<<<<<<< HEAD
-        latest_df = transform_history_to_df(time_step, np.expand_dims(history[-1], axis=0), population, 'SEAIQRDVH')
-        if os.path.exists(path_results_weekly):
-=======
         latest_df = transform_history_to_df(time_step, np.expand_dims(history[-1], axis=0), population, compartments)
         if os.path.exists(results_weekly):
->>>>>>> 5621aeca
             if time_step == 0: # block to remove old csv file if new run is executed 
                 os.remove(results_weekly)
                 latest_df.to_csv(results_weekly)
@@ -224,13 +219,8 @@
         else:
             latest_df.to_csv(results_weekly)
     else:
-<<<<<<< HEAD
-        history_df = transform_history_to_df(time_step, history, population, 'SEAIQRDVH')
-        if os.path.exists(path_results_history):
-=======
         history_df = transform_history_to_df(time_step, history, population, compartments)
         if os.path.exists(results_history):
->>>>>>> 5621aeca
             if time_step == 0: # block to remove old csv file if new run is executed
                 os.remove(results_history)
                 history_df.to_csv(results_history)
