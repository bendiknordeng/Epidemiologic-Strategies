--- conflicted
+++ resolved
@@ -627,7 +627,6 @@
     # plot R_t development
     plot.plot_rt(result)
 
-<<<<<<< HEAD
 def load_response_measure_models():
     models = {}
     scalers = {}
@@ -635,55 +634,6 @@
         models[model_name] = pkl.load(open(f"models/{model_name}_measure_model.sav", 'rb'))
         scalers[model_name] = pkl.load(open(f"models/{model_name}_measure_scaler.sav", 'rb'))
     return models, scalers
-=======
-def train_mlp_model(fpath_training_data, fpath_model, fpath_scaler):
-    df = pd.read_csv(fpath_training_data)
-    df.response_measures = df.response_measures.apply(lambda x: x + 4 if x == 2 else x)
-    rs = 10
-    y = df['response_measures'].values
-    X = df.drop(['response_measures'], axis=1).values
-
-    scaler = StandardScaler()
-    X = scaler.fit_transform(X, y)
-    model = MLPRegressor(random_state=rs, max_iter=1000)
-    model.fit(X, y)
-        
-    pkl.dump(model, open(fpath_model, 'wb'))
-    pkl.dump(scaler, open(fpath_scaler, 'wb'))
-
-
-def train_reg_model(fpath_training_data, fpath_model, fpath_scaler):
-    df = pd.read_csv(fpath_training_data)
-    df.response_measures = df.response_measures.apply(lambda x: x + 3 if x == 2 else x)
-    y = df['response_measures']
-    X = df.drop(['response_measures'], axis=1)
-
-    scaler = StandardScaler()
-    X = scaler.fit_transform(X, y)
-    model = LinearRegression()
-    model.fit(X, y)
-
-    pkl.dump(model, open(fpath_model, 'wb'))
-    pkl.dump(scaler, open(fpath_scaler, 'wb'))
-
-
-def load_response_measure_model(paths, model_type):
-    if model_type == 'mlp':
-        if not os.path.exists(paths.response_measure_model_mlp):
-            print("Training response measure model (MLP)...")
-            train_mlp_model(paths.response_measure_training_data, paths.response_measure_model_mlp, paths.response_measure_scaler_mlp)
-        model = pkl.load(open(paths.response_measure_model_mlp, 'rb'))
-        scaler = pkl.load(open(paths.response_measure_scaler_mlp, 'rb'))
-    elif model_type == 'reg':
-        if not os.path.exists(paths.response_measure_model_reg):
-            print("Training response measure model (Linear regression)...")
-            train_reg_model(paths.response_measure_training_data, paths.response_measure_model_reg, paths.response_measure_scaler_reg)
-        model = pkl.load(open(paths.response_measure_model_reg, 'rb'))
-        scaler = pkl.load(open(paths.response_measure_scaler_reg, 'rb'))
-    
-    return scaler, model
-
-
 
 def get_avg_std(final_states, population, age_labels):
     final_dead = []
@@ -694,5 +644,4 @@
     total_pop = np.sum(population.population)
     age_total = population[age_labels].sum().to_numpy()
     total_std_dead = np.sqrt(np.sum(np.square(std_dead) * age_total)/ total_pop)
-    return np.sum(average_dead), total_std_dead
->>>>>>> 42d5bf5e
+    return np.sum(average_dead), total_std_dead