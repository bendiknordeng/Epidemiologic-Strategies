--- conflicted
+++ resolved
@@ -1,12 +1,7 @@
 import numpy as np
 from collections import namedtuple
 from covid import utils
-<<<<<<< HEAD
-import os
-from random import randint, uniform
-=======
 from random import uniform, randint
->>>>>>> 5621aeca
 
 class SEAIQR:
     def __init__(self, OD, population, R0=2.4, DE= 5.6*4, DI= 5.2*4, hospitalisation_rate=0.1, hospital_duration=15*4,
@@ -88,12 +83,7 @@
             if s_vec[i] > new_infections:
                 new_i[i] += new_infections
         return new_i
-<<<<<<< HEAD
-
-=======
-    
-    
->>>>>>> 5621aeca
+        
     def simulate(self, state, decision, decision_period, information, hidden_cases=True, write_to_csv=False, write_weekly=True):
         """  simulates the development of an epidemic as modelled by current parameters
         
@@ -233,11 +223,7 @@
                                 self.par.population, 
                                 state.time_step, 
                                 self.paths.results_weekly, 
-<<<<<<< HEAD
-                                self.paths.results_history)
-=======
                                 self.paths.results_history,
                                 compartments)
->>>>>>> 5621aeca
         
         return result, total_new_infected.sum(), history