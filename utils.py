--- conflicted
+++ resolved
@@ -11,10 +11,6 @@
 from collections import Counter
 import epyestim
 from tqdm import tqdm
-<<<<<<< HEAD
-=======
-# import geopandas as gpd
->>>>>>> 0574712b
 
 class tcolors:
     HEADER = '\033[95m'
