from covid import plot
from covid import utils
from vaccine_allocation_model.State import State
from vaccine_allocation_model.MDP import MarkovDecisionProcess
from vaccine_allocation_model.GA import SimpleGeneticAlgorithm
from vaccine_allocation_model.Policy import Policy
from covid.SEAIR import SEAIR
import numpy as np
from tqdm import tqdm


if __name__ == '__main__':
    # Get filepaths 
    paths = utils.create_named_tuple('filepaths.txt')

    # Set initial parameters
<<<<<<< HEAD
    runs = 1
    day = 30
    month = 4
=======
    runs = 50
    day = 21
    month = 2
>>>>>>> ea9f1528
    year = 2020
    start_date = utils.get_date(f"{year}{month:02}{day:02}")
    horizon = 100 # number of decision_periods
    decision_period = 28
    initial_infected = 10
    initial_vaccines_available = 0
    policies = ['random', 'no_vaccines', 'susceptible_based', 
                'infection_based', 'oldest_first', 'contact_based', 
                'commuter_based', 'weighted']
<<<<<<< HEAD
    policy_number = 2
    # ga_objectives = ["deaths", "weighted", "yll"]
    # ga_objective_number = int(input("GA Objective (int): "))
    # print(f"GA Objective is {ga_objectives[ga_objective_number]}")
=======
    weights = np.array([0, 0, 0, 0, 1, 0])
    policy_number = -1
>>>>>>> ea9f1528

    # Read data and generate parameters
    config = utils.create_named_tuple(paths.config)
    age_labels = utils.generate_labels_from_bins(config.age_bins)
    population = utils.generate_custom_population(config.age_bins, age_labels, paths.age_divided_population, paths.municipalities_names)
    contact_matrices = utils.generate_contact_matrices(config.age_bins, age_labels, population)
    age_group_flow_scaling = utils.get_age_group_flow_scaling(config.age_bins, age_labels, population)
    death_rates = utils.get_age_group_fatality_prob(config.age_bins, age_labels)
    commuters = utils.generate_commuter_matrix(age_group_flow_scaling, paths.municipalities_commute)
    response_measure_model = utils.load_response_measure_models()
    historic_data = utils.get_historic_data(paths.fhi_data_daily)

<<<<<<< HEAD
    # Simulation settings
    run_GA = False
    verbose = True
=======
    # Run settings
    run_GA = False
>>>>>>> ea9f1528
    use_response_measures = False
    include_flow = True
    use_waves = True
    stochastic = True
    verbose = False
    plot_results = False
    plot_geo = True

    vaccine_policy = Policy(
                    config=config,
                    policy=policies[policy_number],
                    population=population[population.columns[2:-1]].values,
                    contact_matrices=contact_matrices,
                    age_flow_scaling=age_group_flow_scaling,
                    GA=run_GA)

    epidemic_function = SEAIR(
                    commuters=commuters,
                    contact_matrices=contact_matrices,
                    population=population,
                    age_group_flow_scaling=age_group_flow_scaling,
                    death_rates=death_rates,
                    config=config,
                    include_flow=include_flow,
                    stochastic=stochastic,
                    use_waves=use_waves)

    initial_state = State.generate_initial_state(
                    num_initial_infected=initial_infected,
                    vaccines_available=initial_vaccines_available,
                    contact_weights=config.initial_contact_weights,
                    alphas=config.initial_alphas,
                    flow_scale=config.initial_flow_scale,
                    population=population,
                    start_date=start_date)

    mdp = MarkovDecisionProcess(
                    config=config,
                    decision_period=decision_period,
                    population=population, 
                    epidemic_function=epidemic_function,
                    initial_state=initial_state,
                    response_measure_model=response_measure_model, 
                    use_response_measures=use_response_measures,
                    horizon=horizon,
                    policy=vaccine_policy,
                    historic_data=historic_data,
                    verbose=verbose)

    if run_GA:
        ga_objectives = {1: "deaths", 2: "weighted", 3: "yll"}
        for k, v in ga_objectives: print(f"{k}: {v}")
        ga_objective_number = int(input("GA Objective (int): "))
        print(f"GA Objective is {ga_objectives[ga_objective_number]}")
        random_individuals = bool(input("Random_individual genes (bool): "))
        print(f"Random individual genes: {random_individuals}")
        GA = SimpleGeneticAlgorithm(runs, 20, mdp, ga_objectives[ga_objective_number], verbose=True, random_individuals=random_individuals)
        GA.run()
    else:
        results = []                   
        for i in tqdm(range(runs)):
            np.random.seed(i*10)
            mdp.init()
            mdp.run(weights)
            results.append(mdp.path[-1])
            utils.print_results(mdp.path[-1], population, age_labels, vaccine_policy)
        utils.get_average_results(results, population, age_labels, vaccine_policy)


    if plot_results:
        # import pdb; pdb.set_trace()
        history, new_infections = utils.transform_path_to_numpy(mdp.path)
        R_eff = mdp.wave_timeline
        results_age = history.sum(axis=2)
        plot.age_group_infected_plot_weekly(results_age, start_date, age_labels, R_eff, include_R=True)
        # infection_results_age = new_infections.sum(axis=1)
        # plot.age_group_infected_plot_weekly_cumulative(infection_results_age, start_date, age_labels)
        # utils.get_r_effective(mdp.path, population, config, from_data=False)
        #plot.plot_control_measures(mdp.path, all=False)   

    if plot_geo:
        history, new_infections = utils.transform_path_to_numpy(mdp.path)
        history_age_accumulated = history.sum(axis=3)

        # plot seir for different regions
        comps_to_plot = ["E1", "E2", "A", "I", "R", "D", "V"]
        regions_to_plot = ['OSLO', 'BÅTSFJORD']             
        plot.seir_plot_weekly_several_regions(history_age_accumulated, start_date, comps_to_plot, regions_to_plot, paths.municipalities_names)

        # plot geospatial data
        gdf = utils.generate_geopandas(population, paths.municipalities_geo)
        plot.plot_geospatial(gdf, history_age_accumulated, paths.municipality_plots)
        
        # generate gif
        plot.create_gif(paths.municipality_gif, paths.municipality_plots)<|MERGE_RESOLUTION|>--- conflicted
+++ resolved
@@ -14,15 +14,9 @@
     paths = utils.create_named_tuple('filepaths.txt')
 
     # Set initial parameters
-<<<<<<< HEAD
-    runs = 1
-    day = 30
-    month = 4
-=======
     runs = 50
     day = 21
     month = 2
->>>>>>> ea9f1528
     year = 2020
     start_date = utils.get_date(f"{year}{month:02}{day:02}")
     horizon = 100 # number of decision_periods
@@ -32,15 +26,8 @@
     policies = ['random', 'no_vaccines', 'susceptible_based', 
                 'infection_based', 'oldest_first', 'contact_based', 
                 'commuter_based', 'weighted']
-<<<<<<< HEAD
-    policy_number = 2
-    # ga_objectives = ["deaths", "weighted", "yll"]
-    # ga_objective_number = int(input("GA Objective (int): "))
-    # print(f"GA Objective is {ga_objectives[ga_objective_number]}")
-=======
     weights = np.array([0, 0, 0, 0, 1, 0])
     policy_number = -1
->>>>>>> ea9f1528
 
     # Read data and generate parameters
     config = utils.create_named_tuple(paths.config)
@@ -53,14 +40,8 @@
     response_measure_model = utils.load_response_measure_models()
     historic_data = utils.get_historic_data(paths.fhi_data_daily)
 
-<<<<<<< HEAD
-    # Simulation settings
-    run_GA = False
-    verbose = True
-=======
     # Run settings
     run_GA = False
->>>>>>> ea9f1528
     use_response_measures = False
     include_flow = True
     use_waves = True
