--- conflicted
+++ resolved
@@ -25,11 +25,7 @@
                 'infection_based', 'oldest_first', 'contact_based', 
                 'weighted', 'fhi_policy']
     policy_number = -2
-<<<<<<< HEAD
-    individual = Individual()
-=======
     individual = utils.read_pickle('best_individual_201.pkl')
->>>>>>> 25ef0bba
     weights = individual.genes
     np.random.seed(42)
 
