--- conflicted
+++ resolved
@@ -53,20 +53,7 @@
                         population=population,
                         start_date=start_date)
 
-<<<<<<< HEAD
-    horizon = 120 # number of weeks
-    for i in range(2,5):
-        policy = {
-            0: 'no_vaccines', 
-            1: 'random', 
-            2: 'population_based', 
-            3: 'infection_based',
-            4: 'age_based'
-            }[i]
-        mdp = MarkovDecisionProcess( 
-=======
     mdp = MarkovDecisionProcess( 
->>>>>>> 7f9042a5
                         population=population, 
                         epidemic_function=epidemic_function,
                         initial_state=initial_state,
@@ -75,32 +62,6 @@
                         policy=policy,
                         historic_data=historic_data)
 
-<<<<<<< HEAD
-        path = mdp.run(verbose=False)
-        history, new_infections = utils.transform_path_to_numpy(path)
-        utils.print_results(history, new_infections, population, age_labels, policy, save_to_file=False)
-        plot_results = True
-        if plot_results:
-            results_age = history.sum(axis=2)
-            plot.age_group_infected_plot_weekly(results_age, start_date, age_labels)
-            infection_results_age = new_infections.sum(axis=1)
-            plot.age_group_infected_plot_weekly_cumulative(infection_results_age, start_date, age_labels)
-            
-            results_compartment = history.sum(axis=3).sum(axis=2)
-            labels= ['S', 'E1', 'E2', 'A', 'I', 'R', 'D', 'V']
-            plot.seir_plot_weekly(results_compartment, start_date, labels)
-
-            # plot confusion matrices
-            # plot.plot_heatmaps(config.contact_matrices, config.contact_matrices_weights, paths.heat_maps)
-
-            # load necessary data for SEIR development plot
-            # df = pd.read_csv(paths.results_history)
-            # history = utils.transform_df_to_history(df, 'SEAIQRDVH', 356, 5)
-            # results = history.sum(axis=2)
-            
-            # accumulated SEIR development plot
-            # plot.seir_plot(results)
-=======
     path = mdp.run(verbose=False)
 
     history, new_infections = utils.transform_path_to_numpy(path)
@@ -124,7 +85,6 @@
 
         # accumulated SEIR development plot
         # plot.seir_plot(results)
->>>>>>> 7f9042a5
 
             # load necessary data for geospatial plot 
             # kommuner_geometry = plot.create_geopandas(True, population, paths.municipalities_geo_pkl, paths.municipalities_geo_geojson)
