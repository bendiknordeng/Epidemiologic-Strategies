from numpy.lib.npyio import save
from covid import plot
from covid import utils
import numpy as np
import pandas as pd
from vaccine_allocation_model.State import State
from vaccine_allocation_model.MDP import MarkovDecisionProcess
from covid.seair import SEAIR
from tqdm import tqdm
from datetime import datetime

if __name__ == '__main__':
    # Get filepaths 
    paths = utils.create_named_tuple('filepaths.txt')

    # Read data and generate parameters
    config = utils.create_named_tuple(paths.config)
    age_labels = utils.generate_labels_from_bins(config.age_bins)
    population = utils.generate_custom_population(config.age_bins, age_labels, paths.age_divided_population, paths.municipalities_names)
    contact_matrices = utils.generate_contact_matrices(config.age_bins, age_labels, population)
    age_group_flow_scaling = utils.get_age_group_flow_scaling(config.age_bins, age_labels, population)
    death_rates = utils.get_age_group_fatality_prob(config.age_bins, age_labels)
    OD_matrices = utils.generate_ssb_od_matrix(28, population, paths.municipalities_commute)
    response_measure_model = utils.load_response_measure_models()
    historic_data = utils.get_historic_data(paths.fhi_data_daily)
    population.to_csv('data/temp_pop.csv', index=False)
    policies = ['random', 'no_vaccines', 'susceptible_based', 'infection_based', 'oldest_first', 'weighted']
    
    # Set initial parameters
    runs = 100
    seeds = np.arange(runs)
    day = 21
    month = 2
    year = 2020
    start_date = utils.get_date(f"{year}{month:02}{day:02}")
    horizon = 60 # number of weeks
    decision_period = 28
    initial_infected = 1000
    initial_vaccines_available = 0
    policy = policies[-1]
<<<<<<< HEAD
    plot_results = runs == 1
    verbose = False
    use_response_measure_model = True
    weighted_policy_weights = [0, 0.33, 0.33, 0.34]
=======
    plot_results = False
    verbose = False
    use_response_measure_model = False
    weighted_policy_weights = [(0, 0.33, 0.33, 0.34), (0, 0, 0.5, 0.5), (0, 0, 0.25, 0.75)]
>>>>>>> 42d5bf5e
    
    epidemic_function = SEAIR(
                        OD=OD_matrices,
                        contact_matrices=contact_matrices,
                        population=population,
                        age_group_flow_scaling=age_group_flow_scaling,
                        death_rates=death_rates,
                        config=config,
                        paths=paths,
                        write_to_csv=False, 
                        write_weekly=False,
                        include_flow=True,
                        include_waves=True,
                        stochastic=True)

    initial_state = State.initialize_state(
                        num_initial_infected=initial_infected,
                        vaccines_available=initial_vaccines_available,
                        contact_weights=config.initial_contact_weights,
                        alphas=config.initial_alphas,
                        population=population,
                        start_date=start_date)
<<<<<<< HEAD
    
    final_states = []
    run_range = tqdm(range(runs)) if runs > 1 else range(runs)
    for i in run_range:
        np.random.seed(seeds[i])
        mdp = MarkovDecisionProcess(
                            config=config,
                            decision_period=decision_period,
                            population=population, 
                            epidemic_function=epidemic_function,
                            initial_state=initial_state,
                            horizon=horizon,
                            policy=policy,
                            weighted_policy_weights=weighted_policy_weights,
                            response_measure_model=response_measure_model,
                            use_response_measure_model=use_response_measure_model,
                            historic_data=historic_data,
                            verbose=verbose)
        mdp.run(runs)
        utils.print_results(mdp.path[-1], population, age_labels, policy, save_to_file=False)
        final_states.append(mdp.path[-1])
    
    if runs > 1:
        utils.get_average_results(final_states, population, age_labels, policy, save_to_file=False)
=======
   
    for weights in weighted_policy_weights:
        final_states = []
        print("running with weights ", weights, "...")
        for i in range(runs):
            np.random.seed(seeds[i])
            mdp = MarkovDecisionProcess(
                                config=config,
                                decision_period=decision_period,
                                population=population, 
                                epidemic_function=epidemic_function,
                                initial_state=initial_state,
                                horizon=horizon,
                                policy=policy,
                                weighted_policy_weights=weights,
                                response_measure_model=response_measure_model,
                                use_response_measure_model=use_response_measure_model,
                                historic_data=historic_data,
                                verbose=verbose)
            mdp.run()
            utils.print_results(mdp.path[-1], population, age_labels, policy, save_to_file=False)
            final_states.append(mdp.path[-1])
        #utils.write_pickle(f"{weights}_{datetime.now()}", final_states) 
>>>>>>> 42d5bf5e

    if False:#plot_results:
        history, new_infections = utils.transform_path_to_numpy(mdp.path)
        plot.plot_control_measures(mdp.path, all=False)

        results_age = history.sum(axis=2)
        plot.age_group_infected_plot_weekly(results_age, start_date, age_labels)
        infection_results_age = new_infections.sum(axis=1)
        plot.age_group_infected_plot_weekly_cumulative(infection_results_age, start_date, age_labels)
        
        # results_compartment = history.sum(axis=3).sum(axis=2)
        # labels = ['S', 'E1', 'E2', 'A', 'I', 'R', 'D', 'V']
        # plot.seir_plot_weekly(results_compartment, start_date, labels)
 
        # utils.get_r_effective(mdp.path, population, config, from_data=False)

        # load necessary data for SEIR development plot
        # df = pd.read_csv(paths.results_history)
        # history = utils.transform_df_to_history(df, 'SEAIQRDVH', 356, 5)
        # results = history.sum(axis=2)
        
        # plot.plot_heatmaps(contact_matrices, config.initial_contact_weights, age_labels, paths.heat_maps)

        # accumulated SEIR development plot
        # plot.seir_plot(results)

            # load necessary data for geospatial plot 
            # kommuner_geometry = plot.create_geopandas(True, population, paths.municipalities_geo_pkl, paths.municipalities_geo_geojson)

            # geospatial plot of simulation
            # plot.plot_simulation(history[::4,:,:], population, results[::4,4], kommuner_geometry, paths.municipality_plots)
            # plot.create_gif(paths.municipality_gif,paths.municipality_plots)

            # geospatial plot of of historical covid cases in Norway
            # history = utils.transform_historical_df_to_history(pd.read_csv(paths.municipalities_hist_data))
            # plot.plot_historical_infected(history[::1,:,:], population, kommuner_geometry, paths.municipality_hist_plots)
            # plot.create_gif(paths.municipality_hist_gif,paths.municipality_hist_plots)
<|MERGE_RESOLUTION|>--- conflicted
+++ resolved
@@ -38,17 +38,10 @@
     initial_infected = 1000
     initial_vaccines_available = 0
     policy = policies[-1]
-<<<<<<< HEAD
     plot_results = runs == 1
     verbose = False
     use_response_measure_model = True
     weighted_policy_weights = [0, 0.33, 0.33, 0.34]
-=======
-    plot_results = False
-    verbose = False
-    use_response_measure_model = False
-    weighted_policy_weights = [(0, 0.33, 0.33, 0.34), (0, 0, 0.5, 0.5), (0, 0, 0.25, 0.75)]
->>>>>>> 42d5bf5e
     
     epidemic_function = SEAIR(
                         OD=OD_matrices,
@@ -71,7 +64,6 @@
                         alphas=config.initial_alphas,
                         population=population,
                         start_date=start_date)
-<<<<<<< HEAD
     
     final_states = []
     run_range = tqdm(range(runs)) if runs > 1 else range(runs)
@@ -96,33 +88,8 @@
     
     if runs > 1:
         utils.get_average_results(final_states, population, age_labels, policy, save_to_file=False)
-=======
-   
-    for weights in weighted_policy_weights:
-        final_states = []
-        print("running with weights ", weights, "...")
-        for i in range(runs):
-            np.random.seed(seeds[i])
-            mdp = MarkovDecisionProcess(
-                                config=config,
-                                decision_period=decision_period,
-                                population=population, 
-                                epidemic_function=epidemic_function,
-                                initial_state=initial_state,
-                                horizon=horizon,
-                                policy=policy,
-                                weighted_policy_weights=weights,
-                                response_measure_model=response_measure_model,
-                                use_response_measure_model=use_response_measure_model,
-                                historic_data=historic_data,
-                                verbose=verbose)
-            mdp.run()
-            utils.print_results(mdp.path[-1], population, age_labels, policy, save_to_file=False)
-            final_states.append(mdp.path[-1])
-        #utils.write_pickle(f"{weights}_{datetime.now()}", final_states) 
->>>>>>> 42d5bf5e
 
-    if False:#plot_results:
+    if plot_results:
         history, new_infections = utils.transform_path_to_numpy(mdp.path)
         plot.plot_control_measures(mdp.path, all=False)
 
