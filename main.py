--- conflicted
+++ resolved
@@ -24,11 +24,7 @@
     response_measure_model = utils.load_response_measure_models()
     historic_data = utils.get_historic_data(paths.fhi_data_daily)
     population.to_csv('data/temp_pop.csv', index=False)
-<<<<<<< HEAD
     policies = ['random', 'no_vaccines', 'susceptible_based', 'infection_based', 'oldest_first', 'weighted']
-=======
-    policies = ['no_vaccines', 'random', 'susceptible_based', 'infection_based', 'oldest_first', 'weighted']
->>>>>>> 5dc70ba7
     
     # Set initial parameters
     runs = 100
@@ -44,17 +40,10 @@
     initial_infected = 1000
     initial_vaccines_available = 0
     policy = policies[-1]
-<<<<<<< HEAD
     plot_results = runs == 1
     verbose = False
     use_response_measure_model = True
     weighted_policy_weights = [0, 0.33, 0.33, 0.34]
-=======
-    stochastic_seair = True
-    plot_results = False
-    verbose = False
-    weighted_policy_weights = [(0, 0.33, 0.33, 0.34), (0, 0, 0.5, 0.5), (0, 0, 0.25, 0.75)]
->>>>>>> 5dc70ba7
     
     epidemic_function = SEAIR(
                         OD=OD_matrices,
@@ -79,7 +68,6 @@
                         start_date=start_date)
     
     final_states = []
-<<<<<<< HEAD
     run_range = tqdm(range(runs)) if runs > 1 else range(runs)
     for i in run_range:
         np.random.seed(seeds[i])
@@ -99,25 +87,6 @@
         mdp.run(runs)
         utils.print_results(mdp.path[-1], population, age_labels, policy, save_to_file=False)
         final_states.append(mdp.path[-1])
-=======
-    for weights in weighted_policy_weights:
-        for i in range(runs):
-            np.random.seed(seeds[i])
-            mdp = MarkovDecisionProcess(
-                                config=config,
-                                decision_period=decision_period,
-                                population=population, 
-                                epidemic_function=epidemic_function,
-                                initial_state=initial_state,
-                                horizon=horizon,
-                                policy=policy,
-                                historic_data=historic_data,
-                                weighted_policy_weights=weights,
-                                verbose=verbose)
-            mdp.run()
-            utils.print_results(mdp.path, population, age_labels, policy, save_to_file=False)
-            final_states.append(mdp.path[-1])
->>>>>>> 5dc70ba7
 
     # utils.get_average_results(final_states, population, age_labels, policy, save_to_file=False)
     #death_rates = utils.get_age_group_fatality_prob(config.age_bins, age_labels)
