from numpy.lib.npyio import save
from covid import plot
from covid import utils
import numpy as np
import pandas as pd
from vaccine_allocation_model.State import State
from vaccine_allocation_model.MDP import MarkovDecisionProcess
from covid.seair import SEAIR
from tqdm import tqdm
from datetime import datetime

if __name__ == '__main__':
    # Get filepaths 
    paths = utils.create_named_tuple('filepaths.txt')

    # Read data and generate parameters
    config = utils.create_named_tuple(paths.config)
    age_labels = utils.generate_labels_from_bins(config.age_bins)
    population = utils.generate_custom_population(config.age_bins, age_labels, paths.age_divided_population, paths.municipalities_names)
    contact_matrices = utils.generate_contact_matrices(config.age_bins, age_labels, population)
    age_group_flow_scaling = utils.get_age_group_flow_scaling(config.age_bins, age_labels, population)
    death_rates = utils.get_age_group_fatality_prob(config.age_bins, age_labels)
    OD_matrices = utils.generate_ssb_od_matrix(28, population, paths.municipalities_commute)
    response_measure_model = utils.load_response_measure_models()
    historic_data = utils.get_historic_data(paths.fhi_data_daily)
    population.to_csv('data/temp_pop.csv', index=False)
    policies = ['random', 'no_vaccines', 'susceptible_based', 'infection_based', 'oldest_first', 'weighted']
    
    # Set initial parameters
    runs = 1
    seeds = np.arange(runs)
    day = 21
    month = 2
    year = 2020
    start_date = utils.get_date(f"{year}{month:02}{day:02}")
<<<<<<< HEAD
    horizon = 60 # number of weeks
=======
    horizon = 50 # number of weeks
>>>>>>> 73753ae8
    decision_period = 28
    initial_infected = 1000
    initial_vaccines_available = 0
    policy = policies[-1]
    plot_results = runs == 1
    verbose = False
    use_response_measure_model = True
    weighted_policy_weights = [0, 0.33, 0.33, 0.34]
    
    epidemic_function = SEAIR(
                        OD=OD_matrices,
                        contact_matrices=contact_matrices,
                        population=population,
                        age_group_flow_scaling=age_group_flow_scaling,
                        death_rates=death_rates,
                        config=config,
                        paths=paths,
                        write_to_csv=False, 
                        write_weekly=False,
                        include_flow=True,
                        include_waves=True,
                        stochastic=True)

    initial_state = State.initialize_state(
                        num_initial_infected=initial_infected,
                        vaccines_available=initial_vaccines_available,
                        contact_weights=config.initial_contact_weights,
                        alphas=config.initial_alphas,
                        population=population,
                        start_date=start_date)
    
    final_states = []
    run_range = tqdm(range(runs)) if runs > 1 else range(runs)
    for i in run_range:
        np.random.seed(seeds[i])
        mdp = MarkovDecisionProcess(
                            config=config,
                            decision_period=decision_period,
                            population=population, 
                            epidemic_function=epidemic_function,
                            initial_state=initial_state,
                            horizon=horizon,
                            policy=policy,
                            weighted_policy_weights=weighted_policy_weights,
                            response_measure_model=response_measure_model,
                            use_response_measure_model=use_response_measure_model,
                            historic_data=historic_data,
                            verbose=verbose)
        mdp.run(runs)
        utils.print_results(mdp.path[-1], population, age_labels, policy, save_to_file=False)
        final_states.append(mdp.path[-1])
    
        yll = utils.get_yll(config.age_bins, age_labels, np.sum(final_states[0].D, axis=0))
        print(f'Years of Life Lost: {yll}')
    
    if runs > 1:
        utils.get_average_results(final_states, population, age_labels, policy, save_to_file=False)

    if plot_results:
        history, new_infections = utils.transform_path_to_numpy(mdp.path)
        plot.plot_control_measures(mdp.path, all=False)

        results_age = history.sum(axis=2)
        plot.age_group_infected_plot_weekly(results_age, start_date, age_labels)
        infection_results_age = new_infections.sum(axis=1)
        plot.age_group_infected_plot_weekly_cumulative(infection_results_age, start_date, age_labels)
        
<<<<<<< HEAD
        # results_compartment = history.sum(axis=3).sum(axis=2)
        # labels = ['S', 'E1', 'E2', 'A', 'I', 'R', 'D', 'V']
        # plot.seir_plot_weekly(results_compartment, start_date, labels)
 
        # utils.get_r_effective(mdp.path, population, config, from_data=False)
=======
        results_compartment = history.sum(axis=3).sum(axis=2)
        labels = ['S', 'E1', 'E2', 'A', 'I', 'R', 'D', 'V']
        plot.seir_plot_weekly(results_compartment, start_date, labels)

        utils.get_r_effective(mdp.path, population, config, from_data=False)
>>>>>>> 73753ae8

        # load necessary data for SEIR development plot
        # df = pd.read_csv(paths.results_history)
        # history = utils.transform_df_to_history(df, 'SEAIQRDVH', 356, 5)
        # results = history.sum(axis=2)
        
        # plot.plot_heatmaps(contact_matrices, config.initial_contact_weights, age_labels, paths.heat_maps)

        # accumulated SEIR development plot
        # plot.seir_plot(results)

            # load necessary data for geospatial plot 
            # kommuner_geometry = plot.create_geopandas(True, population, paths.municipalities_geo_pkl, paths.municipalities_geo_geojson)

            # geospatial plot of simulation
            # plot.plot_simulation(history[::4,:,:], population, results[::4,4], kommuner_geometry, paths.municipality_plots)
            # plot.create_gif(paths.municipality_gif,paths.municipality_plots)

            # geospatial plot of of historical covid cases in Norway
            # history = utils.transform_historical_df_to_history(pd.read_csv(paths.municipalities_hist_data))
            # plot.plot_historical_infected(history[::1,:,:], population, kommuner_geometry, paths.municipality_hist_plots)
            # plot.create_gif(paths.municipality_hist_gif,paths.municipality_hist_plots)
<|MERGE_RESOLUTION|>--- conflicted
+++ resolved
@@ -33,18 +33,14 @@
     month = 2
     year = 2020
     start_date = utils.get_date(f"{year}{month:02}{day:02}")
-<<<<<<< HEAD
     horizon = 60 # number of weeks
-=======
-    horizon = 50 # number of weeks
->>>>>>> 73753ae8
     decision_period = 28
     initial_infected = 1000
     initial_vaccines_available = 0
     policy = policies[-1]
     plot_results = runs == 1
     verbose = False
-    use_response_measure_model = True
+    R_timeline, wave_state_timeline = utils.get_R_timeline(horizon)
     weighted_policy_weights = [0, 0.33, 0.33, 0.34]
     
     epidemic_function = SEAIR(
@@ -58,7 +54,6 @@
                         write_to_csv=False, 
                         write_weekly=False,
                         include_flow=True,
-                        include_waves=True,
                         stochastic=True)
 
     initial_state = State.initialize_state(
@@ -83,7 +78,8 @@
                             policy=policy,
                             weighted_policy_weights=weighted_policy_weights,
                             response_measure_model=response_measure_model,
-                            use_response_measure_model=use_response_measure_model,
+                            R_timeline=R_timeline,
+                            wave_state_timeline=wave_state_timeline,
                             historic_data=historic_data,
                             verbose=verbose)
         mdp.run(runs)
@@ -105,19 +101,11 @@
         infection_results_age = new_infections.sum(axis=1)
         plot.age_group_infected_plot_weekly_cumulative(infection_results_age, start_date, age_labels)
         
-<<<<<<< HEAD
         # results_compartment = history.sum(axis=3).sum(axis=2)
         # labels = ['S', 'E1', 'E2', 'A', 'I', 'R', 'D', 'V']
         # plot.seir_plot_weekly(results_compartment, start_date, labels)
  
         # utils.get_r_effective(mdp.path, population, config, from_data=False)
-=======
-        results_compartment = history.sum(axis=3).sum(axis=2)
-        labels = ['S', 'E1', 'E2', 'A', 'I', 'R', 'D', 'V']
-        plot.seir_plot_weekly(results_compartment, start_date, labels)
-
-        utils.get_r_effective(mdp.path, population, config, from_data=False)
->>>>>>> 73753ae8
 
         # load necessary data for SEIR development plot
         # df = pd.read_csv(paths.results_history)
