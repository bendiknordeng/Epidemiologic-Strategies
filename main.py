from covid import plot
from covid import utils
import numpy as np
import pandas as pd
from vaccine_allocation_model.MDP import MarkovDecisionProcess
from covid.seir import SEIR

if __name__ == '__main__':
    # read filepaths 
    paths = utils.create_named_tuple('filepaths.txt')
    
    # read in data from filepaths 
    config = utils.create_named_tuple(paths.config)
    population = utils.create_population(paths.muncipalities_names, paths.muncipalities_pop)
    OD_matrices = utils.generate_ssb_od_matrix(28, population, paths.municipalities_commute)
    #vaccine_supply = read_pickle(paths.municipalities_v)
    vaccine_supply = np.ones((28,356))
    seir = SEIR(OD_matrices,
                population,
                R0=config.R0,
                DE= config.DE* config.periods_per_day,
                DI= config.DI* config.periods_per_day,
                hospitalisation_rate=config.hospitalisation_rate,
                eff=config.eff,
                hospital_duration=config.hospital_duration*config.periods_per_day)

    # run simulation
    horizon = 10 # number of weeks
    mdp = MarkovDecisionProcess(OD_matrices, population, seir, vaccine_supply, horizon, decision_period=28, policy="population_based")
    path = mdp.run()
    #import pdb; pdb.set_trace()

    # load necessary data for geospatial plot
<<<<<<< HEAD
    df = pd.read_csv(paths.results_history)
    history = utils.transform_df_to_history(df, 'SEIRHV')
    results = history.sum(axis=2)
    kommuner_geometry = plot.create_geopandas(True, population, paths.municipalities_geo_pkl, paths.municipalities_geo_geojson)
=======
    #df = pd.read_csv(paths.results_history)
    #history = transform_df_to_history(df, 'SEIRHV')
    #results = history.sum(axis=2)
    #kommuner_geometry = create_geopandas(True, population, paths.municipalities_geo_pkl, paths.municipalities_geo_geojson)
>>>>>>> a55b805c

    # accumulated SEIR development plot
    #plot.seir_plot(results)
    
    # geospatial plot of simulation
    plot.plot_simulation(history[::4,:,:], population, results[::4,4], kommuner_geometry, paths.municipality_plots)
    plot.create_gif(paths.municipality_gif,paths.municipality_plots)

    # geospatial plot of of historical covid cases in Norway
<<<<<<< HEAD
    #history = utils.transform_historical_df_to_history(pd.read_csv(paths.municipalities_hist_data))
    #plot.plot_historical_infected(history[::1,:,:], population, kommuner_geometry, paths.municipality_hist_plots)
    #plot.create_gif(paths.municipality_hist_gif,paths.municipality_hist_plots)
=======
    #history = transform_historical_df_to_history(pd.read_csv(paths.municipalities_hist_data))
    #plot_historical_infected(history[::1,:,:], population, kommuner_geometry, paths.municipality_hist_plots)
    #create_gif(paths.municipality_hist_gif,paths.municipality_hist_plots)
>>>>>>> a55b805c

    







    
    <|MERGE_RESOLUTION|>--- conflicted
+++ resolved
@@ -31,17 +31,10 @@
     #import pdb; pdb.set_trace()
 
     # load necessary data for geospatial plot
-<<<<<<< HEAD
     df = pd.read_csv(paths.results_history)
     history = utils.transform_df_to_history(df, 'SEIRHV')
     results = history.sum(axis=2)
     kommuner_geometry = plot.create_geopandas(True, population, paths.municipalities_geo_pkl, paths.municipalities_geo_geojson)
-=======
-    #df = pd.read_csv(paths.results_history)
-    #history = transform_df_to_history(df, 'SEIRHV')
-    #results = history.sum(axis=2)
-    #kommuner_geometry = create_geopandas(True, population, paths.municipalities_geo_pkl, paths.municipalities_geo_geojson)
->>>>>>> a55b805c
 
     # accumulated SEIR development plot
     #plot.seir_plot(results)
@@ -51,15 +44,9 @@
     plot.create_gif(paths.municipality_gif,paths.municipality_plots)
 
     # geospatial plot of of historical covid cases in Norway
-<<<<<<< HEAD
     #history = utils.transform_historical_df_to_history(pd.read_csv(paths.municipalities_hist_data))
     #plot.plot_historical_infected(history[::1,:,:], population, kommuner_geometry, paths.municipality_hist_plots)
     #plot.create_gif(paths.municipality_hist_gif,paths.municipality_hist_plots)
-=======
-    #history = transform_historical_df_to_history(pd.read_csv(paths.municipalities_hist_data))
-    #plot_historical_infected(history[::1,:,:], population, kommuner_geometry, paths.municipality_hist_plots)
-    #create_gif(paths.municipality_hist_gif,paths.municipality_hist_plots)
->>>>>>> a55b805c
 
     
 
