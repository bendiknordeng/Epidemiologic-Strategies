--- conflicted
+++ resolved
@@ -49,14 +49,9 @@
     _, population = create_population(paths.muncipalities_names, paths.muncipalities_pop)
     seir = initialize_seir(OD_matrices, population, config)
     
-<<<<<<< HEAD
     horizon = 4 # number of weeks
     mdp = MarkovDecisionProcess(OD_matrices, population, seir, vaccine_supply, horizon, decision_period=28, policy="population_based")
 
-=======
-    horizon = 50 # number of weeks
-    mdp = MarkovDecisionProcess(OD_matrices, pop, seir, vaccine_supply, horizon, decision_period=28, policy="population_based")
->>>>>>> be7f509a
     path = mdp.run()
     
 
