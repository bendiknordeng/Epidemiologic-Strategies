--- conflicted
+++ resolved
@@ -11,15 +11,9 @@
     
     # read in data from filepaths 
     config = utils.create_named_tuple(paths.config)
-<<<<<<< HEAD
     age_bins = [0,15,20,40,66]
     age_labels = utils.generate_labels_from_bins(age_bins)
     population = utils.generate_custom_population(age_bins, age_labels, paths.age_divided_population, paths.municipalities_names)
-=======
-    age_bins = [0,15,20,40,66,100]
-    labels = ["0-15", "16-19", "20-39", "40-66", "67+"]
-    population = utils.generate_custom_population(age_bins, labels, paths.age_divided_population, paths.municipalities_names)
->>>>>>> 5a80edd7
     OD_matrices = utils.generate_ssb_od_matrix(28, population, paths.municipalities_commute)
     
     #vaccine_supply = read_pickle(paths.municipalities_v)
@@ -38,7 +32,6 @@
                 post_isolation_recovery_period=config.post_isolation_recovery_period*config.periods_per_day, 
                 fatality_rate_symptomatic=config.fatality_rate_symptomatic)
 
-<<<<<<< HEAD
     # run simulation
     horizon = 58 # number of weeks
     mdp = MarkovDecisionProcess(OD_matrices, 
@@ -54,23 +47,9 @@
     history = utils.transform_path_to_numpy(path)
     results = history.sum(axis=2)
     plot.age_group_infected_plot_weekly(results, age_labels)
-=======
-    # # run simulation
-    # horizon = 58 # number of weeks
-    # mdp = MarkovDecisionProcess(OD_matrices, population, epidemic_function, vaccine_supply, horizon, decision_period=28, policy="random")
-    # path = mdp.run()
-
-    # history = utils.transform_path_to_numpy(path)
-    # results = history.sum(axis=2)
-    # plot.age_group_infected_plot_weekly(results)
-
-    # results = history.sum(axis=3).sum(axis=2)
-    # plot.seir_plot_weekly(results)
 
     # plot confusion matrices
-    plot.plot_heatmaps(config.contact_matrices, config.contact_matrices_weights, paths.heat_maps)
->>>>>>> 5a80edd7
-
+    # plot.plot_heatmaps(config.contact_matrices, config.contact_matrices_weights, paths.heat_maps)
 
     # load necessary data for SEIR development plot
     # df = pd.read_csv(paths.results_history)
