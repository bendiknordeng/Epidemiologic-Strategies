import plot
import utils
from vaccine_allocation_model.State import State
from vaccine_allocation_model.MDP import MarkovDecisionProcess
from vaccine_allocation_model.GA import SimpleGeneticAlgorithm, Individual
from vaccine_allocation_model.Policy import Policy
from vaccine_allocation_model.SEAIR import SEAIR
import numpy as np
from pandas import Timedelta
from tqdm import tqdm
from datetime import datetime
import os

if __name__ == '__main__':
    # Set initial parameters
    runs = 30
    decision_period = 56
    start_day, start_month, start_year = 24, 2, 2020
    start_date = utils.get_date(f"{start_year}{start_month:02}{start_day:02}")
    end_day, end_month, end_year = 31, 7, 2021
    end_date = utils.get_date(f"{end_year}{end_month:02}{end_day:02}")
    horizon = int(Timedelta(end_date-start_date).days // (decision_period/4))
    initial_infected = 10
    policies = ['random', 'no_vaccines', 'susceptible_based', 
                'infection_based', 'oldest_first', 'contact_based', 
                'weighted', 'fhi_policy']
    policy_number = -2
<<<<<<< HEAD
    individual = utils.read_pickle('results/GA_2021_06_05_13_18_22/best_individuals/best_individual_54.pkl')
=======
    individual = Individual()
>>>>>>> b345b98f
    weights = individual.genes
    np.random.seed(42)

    # Read data and generate parameters
    paths = utils.create_named_tuple('paths', 'filepaths.txt')
    config = utils.create_named_tuple('config', paths.config)
    age_labels = utils.generate_labels_from_bins(config.age_bins)
    population = utils.generate_custom_population(config.age_bins, age_labels)
    contact_matrices = utils.generate_contact_matrices(config.age_bins, age_labels, population)
    age_group_flow_scaling = utils.get_age_group_flow_scaling(config.age_bins, age_labels, population)
    death_rates = utils.get_age_group_fatality_prob(config.age_bins, age_labels)
    expected_years_remaining = utils.get_expected_yll(config.age_bins, age_labels)
    commuters = utils.generate_commuter_matrix(age_group_flow_scaling)
    response_measure_model = utils.load_response_measure_models()
    historic_data = utils.get_historic_data()
    
    # Run settings
    run_GA = True
    include_flow = True
    stochastic = True
    use_wave_factor = True
    use_response_measures = True
    verbose = False
    plot_results = False
    plot_geo = False
    write_simulations_to_file = False

    vaccine_policy = Policy(
                    config=config,
                    policy='weighted' if run_GA else policies[policy_number],
                    population=population[population.columns[2:-1]].values,
                    contact_matrices=contact_matrices,
                    age_flow_scaling=age_group_flow_scaling,
                    GA=True)

    epidemic_function = SEAIR(
                    commuters=commuters,
                    contact_matrices=contact_matrices,
                    population=population,
                    age_group_flow_scaling=age_group_flow_scaling,
                    death_rates=death_rates,
                    config=config,
                    include_flow=include_flow,
                    stochastic=stochastic,
                    use_wave_factor=use_wave_factor)

    initial_state = State.generate_initial_state(
                    num_initial_infected=initial_infected,
                    contact_weights=config.initial_contact_weights,
                    flow_scale=config.initial_flow_scale,
                    population=population,
                    start_date=start_date)

    mdp = MarkovDecisionProcess(
                    config=config,
                    decision_period=decision_period,
                    population=population, 
                    epidemic_function=epidemic_function,
                    initial_state=initial_state,
                    response_measure_model=response_measure_model, 
                    use_response_measures=use_response_measures,
                    use_wave_factor=use_wave_factor,
                    horizon=horizon,
                    end_date=end_date,
                    policy=vaccine_policy,
                    historic_data=historic_data,
                    verbose=verbose)

    

    if run_GA:
        params = utils.get_GA_params()
        GA = SimpleGeneticAlgorithm(
                simulations=params["simulations"], 
                population_size=params["population_size"], 
                process=mdp,
                objective=params["objective"],
                min_generations=params["min_generations"],
                random_individuals=params["random_individuals"],
                expected_years_remaining=expected_years_remaining,
                verbose=True,
                individuals_from_file=params["individuals_from_file"])
        GA.run()
    else:
        weighted = policies[policy_number] == 'weighted'
        print(f"Running {policies[policy_number] if not weighted else 'GA_individual'} policy ({runs} simulations).")
        print(f"Storing results to csv is set to {str(write_simulations_to_file)}.")
        if weighted: 
            print(f"Genes: ")
            for weight in weights:
                print()
                print(weight)
        results = []
        run_paths = []
        seeds = np.arange(runs)
        for i in tqdm(range(runs)):
            

            np.random.seed(seeds[i])
            mdp.init()
            mdp.reset()
            mdp.run(weights)
            results.append(mdp.state)
            while len(mdp.path) < horizon+1: # Ensure all paths are equal length
                mdp.path.append(mdp.state)
            run_paths.append(mdp.path)
            utils.print_results(mdp.state, population, age_labels, vaccine_policy)
            print("\n",mdp.state.trend_count,"\n")

        avg_results = utils.get_average_results(results, population, age_labels, vaccine_policy)
        
        if write_simulations_to_file:
            start_of_run = datetime.now().strftime("%Y_%m_%d_%H_%M_%S")
            run_folder = f"/results/{runs}_simulations_{policies[policy_number]}_{start_of_run}"
            folder_path = os.getcwd() + run_folder
            start_date_population_age_labels_path = folder_path + "/start_date_population_age_labels.pkl"
            os.mkdir(folder_path)
            utils.write_pickle(start_date_population_age_labels_path, [start_date, population, age_labels])
            utils.write_csv(run_paths, folder_path, population, age_labels)

    if plot_results and not run_GA:
        history, new_infections = utils.transform_path_to_numpy(mdp.path)
        results_age = history.sum(axis=2)
        results_regions = history.sum(axis=3)
        infection_results_age = new_infections.sum(axis=1)
        infection_results_regions = new_infections.sum(axis=2)
        regions_to_plot = ['OSLO', 'TRONDHEIM', 'LØRENSKOG', 'STEINKJER']
        comps_to_plot = ["E2", "A", "I"]

        if use_response_measures:
            plot.plot_control_measures(mdp.path, all=True)
        if use_wave_factor:
            R_eff = mdp.wave_timeline
            plot.age_group_infected_plot_weekly(results_age, start_date, age_labels, R_eff, include_R=True)
        else:
            plot.age_group_infected_plot_weekly(results_age, start_date, age_labels, include_R=False)
        plot.plot_R_t(epidemic_function.daily_cases)
        #plot.age_group_infected_plot_weekly_cumulative(infection_results_age, start_date, age_labels)
        #plot.seir_plot_weekly_several_regions(results_regions, start_date, comps_to_plot, regions_to_plot, paths.municipalities_names)
        #plot.infection_plot_weekly_several_regions(infection_results_regions, start_date, regions_to_plot, paths.municipalities_names)#

    if plot_geo:
        history, new_infections = utils.transform_path_to_numpy(mdp.path)
        plot.plot_geospatial(paths.municipalities_geo, history, paths.municipality_plots, population, accumulated_compartment_plot=False, per_100k=False)
        plot.create_gif(paths.municipality_gif, paths.municipality_plots)
        plot.plot_commuters(population, paths.municipalities_geo, paths.municipalities_commuters)
        plot.plot_norway_map(population, paths.municipalities_geo)
        plot.plot_population()<|MERGE_RESOLUTION|>--- conflicted
+++ resolved
@@ -25,11 +25,7 @@
                 'infection_based', 'oldest_first', 'contact_based', 
                 'weighted', 'fhi_policy']
     policy_number = -2
-<<<<<<< HEAD
     individual = utils.read_pickle('results/GA_2021_06_05_13_18_22/best_individuals/best_individual_54.pkl')
-=======
-    individual = Individual()
->>>>>>> b345b98f
     weights = individual.genes
     np.random.seed(42)
 
