from covid import plot
from covid import utils
from vaccine_allocation_model.State import State
from vaccine_allocation_model.MDP import MarkovDecisionProcess
from vaccine_allocation_model.GA import SimpleGeneticAlgorithm
from vaccine_allocation_model.Policy import Policy
from covid.SEAIR import SEAIR
import numpy as np
from tqdm import tqdm


if __name__ == '__main__':
    # Get filepaths 
    paths = utils.create_named_tuple('filepaths.txt')

    # Set initial parameters
    runs = 1
    day = 21
    month = 2
    year = 2020
    start_date = utils.get_date(f"{year}{month:02}{day:02}")
    horizon = 100 # number of decision_periods
    decision_period = 28
    initial_infected = 10
    initial_vaccines_available = 0
    policies = ['random', 'no_vaccines', 'susceptible_based', 
                'infection_based', 'oldest_first', 'contact_based', 
                'commuter_based', 'weighted']
    weights = np.array([0, 0, 0, 0, 0, 1])
    policy_number = -1

    # Read data and generate parameters
    config = utils.create_named_tuple(paths.config)
    age_labels = utils.generate_labels_from_bins(config.age_bins)
    population = utils.generate_custom_population(config.age_bins, age_labels, paths.age_divided_population, paths.municipalities_names)
    contact_matrices = utils.generate_contact_matrices(config.age_bins, age_labels, population)
    age_group_flow_scaling = utils.get_age_group_flow_scaling(config.age_bins, age_labels, population)
    death_rates = utils.get_age_group_fatality_prob(config.age_bins, age_labels)
    commuters = utils.generate_commuter_matrix(age_group_flow_scaling, paths.municipalities_commute)
    response_measure_model = utils.load_response_measure_models()
    historic_data = utils.get_historic_data(paths.fhi_data_daily)

    # Run settings
    run_GA = False
    use_response_measures = False
    include_flow = True
    use_waves = True
    stochastic = True
    verbose = False
    plot_results = False
    plot_geo = True

    vaccine_policy = Policy(
                    config=config,
                    policy=policies[policy_number],
                    population=population[population.columns[2:-1]].values,
                    contact_matrices=contact_matrices,
                    age_flow_scaling=age_group_flow_scaling,
                    GA=run_GA)

    epidemic_function = SEAIR(
                    commuters=commuters,
                    contact_matrices=contact_matrices,
                    population=population,
                    age_group_flow_scaling=age_group_flow_scaling,
                    death_rates=death_rates,
                    config=config,
                    include_flow=include_flow,
                    stochastic=stochastic,
                    use_waves=use_waves)

    initial_state = State.generate_initial_state(
                    num_initial_infected=initial_infected,
                    vaccines_available=initial_vaccines_available,
                    contact_weights=config.initial_contact_weights,
                    alphas=config.initial_alphas,
                    flow_scale=config.initial_flow_scale,
                    population=population,
                    start_date=start_date)

    mdp = MarkovDecisionProcess(
                    config=config,
                    decision_period=decision_period,
                    population=population, 
                    epidemic_function=epidemic_function,
                    initial_state=initial_state,
                    response_measure_model=response_measure_model, 
                    use_response_measures=use_response_measures,
                    horizon=horizon,
                    policy=vaccine_policy,
                    historic_data=historic_data,
                    verbose=verbose)

    if run_GA:
        ga_objectives = {1: "deaths", 2: "weighted", 3: "yll"}
        for k, v in ga_objectives: print(f"{k}: {v}")
        ga_objective_number = int(input("GA Objective (int): "))
        print(f"GA Objective is {ga_objectives[ga_objective_number]}")
        random_individuals = bool(input("Random_individual genes (bool): "))
        print(f"Random individual genes: {random_individuals}")
        GA = SimpleGeneticAlgorithm(runs, 20, mdp, ga_objectives[ga_objective_number], verbose=True, random_individuals=random_individuals)
        GA.run()
    else:
        results = []                   
        for i in tqdm(range(runs)):
            np.random.seed(i*10)
            mdp.init()
            mdp.run(weights)
            results.append(mdp.path[-1])
            utils.print_results(mdp.path[-1], population, age_labels, vaccine_policy)
        utils.get_average_results(results, population, age_labels, vaccine_policy)


    if plot_results:
        # import pdb; pdb.set_trace()
        history, new_infections = utils.transform_path_to_numpy(mdp.path)
        R_eff = mdp.wave_timeline
        results_age = history.sum(axis=2)
        plot.age_group_infected_plot_weekly(results_age, start_date, age_labels, R_eff, include_R=True)
        # infection_results_age = new_infections.sum(axis=1)
        # plot.age_group_infected_plot_weekly_cumulative(infection_results_age, start_date, age_labels)
        # utils.get_r_effective(mdp.path, population, config, from_data=False)
        #plot.plot_control_measures(mdp.path, all=False)   

    if plot_geo:
        history, new_infections = utils.transform_path_to_numpy(mdp.path)
        history_age_accumulated = history.sum(axis=3)

        # plot seir for different regions
        comps_to_plot = ["E1", "E2", "A", "I", "R", "D", "V"]
        regions_to_plot = ['OSLO', 'BÅTSFJORD']             
        plot.seir_plot_weekly_several_regions(history_age_accumulated, start_date, comps_to_plot, regions_to_plot, paths.municipalities_names)

        # plot geospatial data
        gdf = utils.generate_geopandas(population, paths.municipalities_geo)
<<<<<<< HEAD
        plot.plot_spatial(gdf, history_age_accumulated, paths.municipality_plots)
=======
        plot.plot_geospatial(gdf, history_age_accumulated, paths.municipality_plots)
        
        # generate gif
>>>>>>> a8cb0110
        plot.create_gif(paths.municipality_gif, paths.municipality_plots)<|MERGE_RESOLUTION|>--- conflicted
+++ resolved
@@ -133,11 +133,7 @@
 
         # plot geospatial data
         gdf = utils.generate_geopandas(population, paths.municipalities_geo)
-<<<<<<< HEAD
-        plot.plot_spatial(gdf, history_age_accumulated, paths.municipality_plots)
-=======
         plot.plot_geospatial(gdf, history_age_accumulated, paths.municipality_plots)
         
         # generate gif
->>>>>>> a8cb0110
         plot.create_gif(paths.municipality_gif, paths.municipality_plots)