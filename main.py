from covid.simulation import *
from collections import namedtuple
from covid.utils import read_config


if __name__ == '__main__':
<<<<<<< HEAD
    # filepaths 
    fpath_config                     = 'configs/baseline.txt'
    fpath_od                         = 'covid/data/data_municipalities/od_municipalities.pkl'
    fpath_muncipalities_names        = 'covid/data/data_municipalities/Kommunenummer_navn_2020.csv'
    fpath_muncipalities_pop          = 'covid/data/data_municipalities/Folkemengde_kommuner.csv'
    fpath_municipalities_v           = 'covid/data/data_municipalities/vaccines_municipalities.pkl'
    fpath_municipalities_geo_pkl     = 'covid/data/data_municipalities/norge_geojson.pkl'
    fpath_municipalities_geo_geojson = 'covid/data/data_municipalities/Basisdata_0000_Norge_25833_Kommuner_GEOJSON.geojson'
    fpath_municipality_gif           = 'covid/gifs/gifs_municipalities/Covid_19_municipalities.gif'
    
    config = read_config(fpath_config)
    
=======
    # read filepaths 
    paths = read_config('filepaths.txt')
    
>>>>>>> 8e9dd19c
    # read in data from filepaths 
    config = read_config(paths.config)
    OD_matrices = load_od_matrices(paths.od)
    pop, befolkning = create_population(paths.muncipalities_names, paths.muncipalities_pop)
    seir = initialize_seir(config, pop.shape[1], 50)
    vacc = load_vaccination_programme(OD_matrices.shape[0], pop.shape[1], paths.municipalities_v)
    kommuner_geometry = create_geopandas(True, befolkning, paths.municipalities_geo_pkl, paths.municipalities_geo_geojson)
    
    # simulate seir 
    res = {}   # Dictionary with the results for all cases {}                         
    res['baseline'] = simulate(seir, pop, OD_matrices, vacc)

    # plot seir for all region
    seir_plot(res["baseline"][0])
    
    # declare baseline array storing the dynamics of the compartments 
    baseline = res['baseline'][1][::12, :, :]

    # declare hopsitalisation array storing the dynamics of the hospitalised 
    hosp = res['baseline'][0][::12, 4]

    # geospatial plots 
<<<<<<< HEAD
    #plot_simulation(baseline, befolkning, hosp, kommuner_geometry)

    # generate gif 
    #create_gif(fpath_municipality_gif)
=======
    plot_simulation(baseline, befolkning, hosp, kommuner_geometry, paths.municipality_plots)

    # generate gif 
    create_gif(paths.municipality_gif,paths.municipality_plots)
>>>>>>> 8e9dd19c
<|MERGE_RESOLUTION|>--- conflicted
+++ resolved
@@ -4,24 +4,9 @@
 
 
 if __name__ == '__main__':
-<<<<<<< HEAD
-    # filepaths 
-    fpath_config                     = 'configs/baseline.txt'
-    fpath_od                         = 'covid/data/data_municipalities/od_municipalities.pkl'
-    fpath_muncipalities_names        = 'covid/data/data_municipalities/Kommunenummer_navn_2020.csv'
-    fpath_muncipalities_pop          = 'covid/data/data_municipalities/Folkemengde_kommuner.csv'
-    fpath_municipalities_v           = 'covid/data/data_municipalities/vaccines_municipalities.pkl'
-    fpath_municipalities_geo_pkl     = 'covid/data/data_municipalities/norge_geojson.pkl'
-    fpath_municipalities_geo_geojson = 'covid/data/data_municipalities/Basisdata_0000_Norge_25833_Kommuner_GEOJSON.geojson'
-    fpath_municipality_gif           = 'covid/gifs/gifs_municipalities/Covid_19_municipalities.gif'
-    
-    config = read_config(fpath_config)
-    
-=======
     # read filepaths 
     paths = read_config('filepaths.txt')
     
->>>>>>> 8e9dd19c
     # read in data from filepaths 
     config = read_config(paths.config)
     OD_matrices = load_od_matrices(paths.od)
@@ -44,14 +29,7 @@
     hosp = res['baseline'][0][::12, 4]
 
     # geospatial plots 
-<<<<<<< HEAD
-    #plot_simulation(baseline, befolkning, hosp, kommuner_geometry)
-
-    # generate gif 
-    #create_gif(fpath_municipality_gif)
-=======
     plot_simulation(baseline, befolkning, hosp, kommuner_geometry, paths.municipality_plots)
 
     # generate gif 
-    create_gif(paths.municipality_gif,paths.municipality_plots)
->>>>>>> 8e9dd19c
+    create_gif(paths.municipality_gif,paths.municipality_plots)